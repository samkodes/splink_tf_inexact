--- conflicted
+++ resolved
@@ -1,5 +1 @@
-<<<<<<< HEAD
-__version__ = "3.4.3"
-=======
-__version__ = "3.4.5"
->>>>>>> 0e102cfe
+__version__ = "3.4.5"