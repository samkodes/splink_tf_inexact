# Script defining comparison templates that act as wrapper functions which produce
# comparisons based on the type of data in a column with default values to make
# it simpler to use splink out-of-the-box

from __future__ import annotations

import logging

from .comparison import Comparison  # change to self
from .comparison_library_utils import (
    datediff_error_logger,
    distance_threshold_comparison_levels,
    distance_threshold_description,
)
from .misc import ensure_is_iterable

logger = logging.getLogger(__name__)


class DateComparisonBase(Comparison):
    def __init__(
        self,
        col_name: str,
        cast_strings_to_date: bool = False,
        date_format: str = None,
        invalid_dates_as_null: bool = False,
        include_exact_match_level: bool = True,
        term_frequency_adjustments: bool = False,
        separate_1st_january: bool = False,
        levenshtein_thresholds: int | list = [1, 2],
        damerau_levenshtein_thresholds: int | list = [],
        jaro_thresholds: int | list = [],
        jaro_winkler_thresholds: int | list = [],
        datediff_thresholds: int | list = [1, 10],
        datediff_metrics: str | list = ["year", "year"],
        m_probability_exact_match: float = None,
        m_probability_1st_january: float = None,
        m_probability_or_probabilities_lev: float | list = None,
        m_probability_or_probabilities_dl: float | list = None,
        m_probability_or_probabilities_jar: float | list = None,
        m_probability_or_probabilities_jw: float | list = None,
        m_probability_or_probabilities_datediff: float | list = None,
        m_probability_else: float = None,
    ) -> Comparison:
        """A wrapper to generate a comparison for a date column the data in
        `col_name` with preselected defaults.

        The default arguments will give a comparison with comparison levels:\n
        - Exact match (1st of January only)\n
        - Exact match (all other dates)\n
        - Levenshtein distance <= 2\n
        - Date difference <= 1 year\n
        - Date difference <= 10 years \n
        - Anything else

        Args:
            col_name (str): The name of the column to compare.
            cast_strings_to_date (bool, optional): Set to True to
                enable date-casting when input dates are strings. Also adjust
                date_format if date-strings are not in (yyyy-mm-dd) format.
                Defaults to False.
            date_format (str, optional): Format of input dates if date-strings
                are given. Must be consistent across record pairs. If None
                (the default), downstream functions for each backend assign
                date_format to ISO 8601 format (yyyy-mm-dd).
                Set to "yyyy-MM-dd" for Spark and "%Y-%m-%d" for DuckDB
                when invalid_dates_as_null=True
            invalid_dates_as_null (bool, optional): assign any dates that do not adhere
                to date_format to the null level. Defaults to False.
            include_exact_match_level (bool, optional): If True, include an exact match
                level. Defaults to True.
            term_frequency_adjustments (bool, optional): If True, apply term frequency
                adjustments to the exact match level. Defaults to False.
            separate_1st_january (bool, optional): If True, include a separate
                exact match comparison level when date is 1st January.
            levenshtein_thresholds (Union[int, list], optional): The thresholds to use
                for levenshtein similarity level(s).
                We recommend using one of either levenshtein, damerau-levenshtein, jaro
                or jaro_winkler for fuzzy matching, but not multiple.
                Defaults to [2]
            damerau_levenshtein_thresholds (Union[int, list], optional): The thresholds
                to use for damerau-levenshtein similarity level(s).
                We recommend using one of either levenshtein, damerau-levenshtein, jaro
                or jaro_winkler for fuzzy matching, but not multiple.
                Defaults to []
            jaro_thresholds (Union[int, list], optional): The thresholds to use
                for jaro similarity level(s).
                We recommend using one of either levenshtein, damerau-levenshtein, jaro
                or jaro_winkler for fuzzy matching, but not multiple.
                Defaults to []
            jaro_winkler_thresholds (Union[int, list], optional): The thresholds to use
                for jaro_winkler similarity level(s).
                We recommend using one of either levenshtein, damerau-levenshtein, jaro
                or jaro_winkler for fuzzy matching, but not multiple.
                Defaults to []
            datediff_thresholds (Union[int, list], optional): The thresholds to use
                for datediff similarity level(s).
                Defaults to [1, 1].
            datediff_metrics (Union[str, list], optional): The metrics to apply
                thresholds to for datediff similarity level(s).
                Defaults to ["month", "year"].
            m_probability_exact_match (_type_, optional): If provided, overrides the
                default m probability for the exact match level. Defaults to None.
            m_probability_or_probabilities_lev (Union[float, list], optional):
                If provided, overrides the default m probabilities
                for the levenshtein thresholds specified. Defaults to None.
            m_probability_or_probabilities_dl (Union[float, list], optional):
                _description_. If provided, overrides the default m probabilities
                for the damerau-levenshtein thresholds specified. Defaults to None.
            m_probability_or_probabilities_jar (Union[float, list], optional):
                If provided, overrides the default m probabilities
                for the jaro thresholds specified. Defaults to None.
            m_probability_or_probabilities_jw (Union[float, list], optional):
                If provided, overrides the default m probabilities
                for the jaro winkler thresholds specified. Defaults to None.
            m_probability_or_probabilities_datediff (Union[float, list], optional):
                If provided, overrides the default m probabilities
                for the datediff thresholds specified. Defaults to None.
            m_probability_else (_type_, optional): If provided, overrides the
                default m probability for the 'anything else' level. Defaults to None.

        Examples:
            === "DuckDB"
                Basic Date Comparison
                ``` python
                import splink.duckdb.duckdb_comparison_template_library as ctl
                ctl.date_comparison("date_of_birth")
                ```
                Bespoke Date Comparison
                ``` python
                import splink.duckdb.duckdb_comparison_template_library as ctl
                ctl.date_comparison("date_of_birth",
                                    levenshtein_thresholds=[],
                                    jaro_winkler_thresholds=[0.88],
                                    datediff_thresholds=[1, 1],
                                    datediff_metrics=["month", "year"])
                ```
                Date Comparison casting columns date and assigning values that do not
                match the date_format to the null level
                ``` python
                import splink.duckdb.duckdb_comparison_template_library as ctl
                ctl.date_comparison("date_of_birth",
                                    cast_strings_to_date=True,
                                    date_format='%d/%m/%Y',
                                    invalid_dates_as_null=True)
                ```
            === "Spark"
                Basic Date Comparison
                ``` python
                import splink.spark.spark_comparison_template_library as ctl
                ctl.date_comparison("date_of_birth")
                ```
                Bespoke Date Comparison
                ``` python
                import splink.spark.spark_comparison_template_library as ctl
                ctl.date_comparison("date_of_birth",
                                    levenshtein_thresholds=[],
                                    jaro_winkler_thresholds=[0.88],
                                    datediff_thresholds=[1, 1],
                                    datediff_metrics=["month", "year"])
                ```
                Date Comparison casting columns date and assigning values that do not
                match the date_format to the null level
                ``` python
                import splink.spark.spark_comparison_template_library as ctl
                ctl.date_comparison("date_of_birth",
                                    cast_strings_to_date=True,
                                    date_format='dd/mm/yyyy',
                                    invalid_dates_as_null=True)
                ```
        Returns:
            Comparison: A comparison that can be inclued in the Splink settings
                dictionary.
        """
        # Construct Comparison
        comparison_levels = []
        if invalid_dates_as_null:
            comparison_levels.append(self._null_level(col_name, date_format))
        else:
            comparison_levels.append(self._null_level(col_name))

        # Validate user inputs
        datediff_error_logger(thresholds=datediff_thresholds, metrics=datediff_metrics)

        if separate_1st_january:
            comparison_level = {
                "sql_condition": f"""{col_name}_l = {col_name}_r AND
                                    substr({col_name}_l, 6, 5) = '01-01'""",
                "label_for_charts": "Matching and 1st Jan",
            }
            if m_probability_1st_january:
                comparison_level["m_probability"] = m_probability_1st_january
            if term_frequency_adjustments:
                comparison_level["tf_adjustment_column"] = col_name
            comparison_levels.append(comparison_level)

        if include_exact_match_level:
            comparison_level = self._exact_match_level(
                col_name,
                term_frequency_adjustments=term_frequency_adjustments,
                m_probability=m_probability_exact_match,
            )
            comparison_levels.append(comparison_level)

        levenshtein_thresholds = ensure_is_iterable(levenshtein_thresholds)
        if len(levenshtein_thresholds) > 0:
            threshold_comparison_levels = distance_threshold_comparison_levels(
                self,
                col_name,
                distance_function_name="levenshtein",
                distance_threshold_or_thresholds=levenshtein_thresholds,
                m_probability_or_probabilities_thres=m_probability_or_probabilities_lev,
            )
            comparison_levels = comparison_levels + threshold_comparison_levels

<<<<<<< HEAD
        if len(damerau_levenshtein_thresholds) > 0:
            damerau_levenshtein_thresholds = ensure_is_iterable(
                damerau_levenshtein_thresholds
            )
            threshold_comparison_levels = distance_threshold_comparison_levels(
                self,
                col_name,
                "damerau-levenshtein",
                damerau_levenshtein_thresholds,
                m_probability_or_probabilities_dl,
            )
            comparison_levels = comparison_levels + threshold_comparison_levels

=======
        jaro_thresholds = ensure_is_iterable(jaro_thresholds)
>>>>>>> 63f3e706
        if len(jaro_thresholds) > 0:
            threshold_comparison_levels = distance_threshold_comparison_levels(
                self,
                col_name,
                distance_function_name="jaro",
                distance_threshold_or_thresholds=jaro_thresholds,
                m_probability_or_probabilities_thres=m_probability_or_probabilities_jar,
            )
            comparison_levels = comparison_levels + threshold_comparison_levels

        jaro_winkler_thresholds = ensure_is_iterable(jaro_winkler_thresholds)
        if len(jaro_winkler_thresholds) > 0:
            threshold_comparison_levels = distance_threshold_comparison_levels(
                self,
                col_name,
                distance_function_name="jaro-winkler",
                distance_threshold_or_thresholds=jaro_winkler_thresholds,
                m_probability_or_probabilities_thres=m_probability_or_probabilities_jw,
            )
            comparison_levels = comparison_levels + threshold_comparison_levels

        count_string_match_functions_used = (
            (len(levenshtein_thresholds) > 0)
            + (len(jaro_thresholds) > 0)
            + (len(jaro_winkler_thresholds) > 0)
        )
        if count_string_match_functions_used > 1:
            logger.warning(
                "You have included a comparison level for more than one of "
                "Levenshtein, Jaro and Jaro-Winkler similarity. We recommend "
                "choosing one of the three."
            )

        datediff_thresholds = ensure_is_iterable(datediff_thresholds)
        datediff_metrics = ensure_is_iterable(datediff_metrics)
        if len(datediff_thresholds) > 0:
            if m_probability_or_probabilities_datediff is None:
                m_probability_or_probabilities_datediff = [None] * len(
                    datediff_thresholds
                )
            m_probability_or_probabilities_datediff = ensure_is_iterable(
                m_probability_or_probabilities_datediff
            )

            for thres, metric, m_prob in zip(
                datediff_thresholds,
                datediff_metrics,
                m_probability_or_probabilities_datediff,
            ):
                comparison_level = self._datediff_level(
                    col_name,
                    date_threshold=thres,
                    date_metric=metric,
                    m_probability=m_prob,
                    cast_strings_to_date=cast_strings_to_date,
                    date_format=date_format,
                )
                comparison_levels.append(comparison_level)

            comparison_levels.append(
                self._else_level(m_probability=m_probability_else),
            )

        # Construct Description
        comparison_desc = ""
        if include_exact_match_level:
            comparison_desc += "Exact match vs. "

        if len(levenshtein_thresholds) > 0:
            desc = distance_threshold_description(
                col_name, "levenshtein", levenshtein_thresholds
            )
            comparison_desc += desc

        if len(damerau_levenshtein_thresholds) > 0:
            desc = distance_threshold_description(
                col_name, "damerau-levenshtein", damerau_levenshtein_thresholds
            )
            comparison_desc += desc

        if len(jaro_thresholds) > 0:
            desc = distance_threshold_description(col_name, "jaro", jaro_thresholds)
            comparison_desc += desc

        if len(jaro_winkler_thresholds) > 0:
            desc = distance_threshold_description(
                col_name, "jaro_winkler", jaro_winkler_thresholds
            )
            comparison_desc += desc

        if len(datediff_thresholds) > 0:
            datediff_desc = ", ".join(
                [
                    f"{m.title()}(s): {v}"
                    for v, m in zip(datediff_thresholds, datediff_metrics)
                ]
            )
            plural = "" if len(datediff_thresholds) == 1 else "s"
            comparison_desc += (
                f"Dates within the following threshold{plural} {datediff_desc} vs. "
            )

        comparison_desc += "anything else"

        comparison_dict = {
            "comparison_description": comparison_desc,
            "comparison_levels": comparison_levels,
        }
        super().__init__(comparison_dict)

    @property
    def _is_distance_subclass(self):
        return False


class NameComparisonBase(Comparison):
    def __init__(
        self,
        col_name: str,
        regex_extract: str = None,
        include_exact_match_level: bool = True,
        phonetic_col_name: str = None,
        term_frequency_adjustments_name: bool = False,
        term_frequency_adjustments_phonetic_name: bool = False,
        levenshtein_thresholds: int | list = [],
        damerau_levenshtein_thresholds: int | list = [],
        jaro_thresholds: float | list = [],
        jaro_winkler_thresholds: float | list = [0.95, 0.88],
        jaccard_thresholds: float | list = [],
        m_probability_exact_match_name: bool = None,
        m_probability_exact_match_phonetic_name: bool = None,
        m_probability_or_probabilities_lev: float | list = None,
        m_probability_or_probabilities_dl: float | list = None,
        m_probability_or_probabilities_jar: float | list = None,
        m_probability_or_probabilities_jw: float | list = None,
        m_probability_or_probabilities_jac: float | list = None,
        m_probability_else: float = None,
    ) -> Comparison:
        """A wrapper to generate a comparison for a name column the data in
        `col_name` with preselected defaults.

        The default arguments will give a comparison with comparison levels:\n
        - Exact match \n
        - Jaro Winkler similarity >= 0.95\n
        - Jaro Winkler similarity >= 0.88\n
        - Anything else

        Args:
            col_name (str): The name of the column to compare.
            regex_extract (str): Regular expression pattern to evaluate a match on.
            include_exact_match_level (bool, optional): If True, include an exact match
                level for col_name. Defaults to True.
            phonetic_col_name (str): The name of the column with phonetic reduction
                (such as dmetaphone) of col_name. Including parameter will create
                an exact match level for  phonetic_col_name. The phonetic column must
                be present in the dataset to use this parameter.
                Defaults to None
            term_frequency_adjustments_name (bool, optional): If True, apply term
                frequency adjustments to the exact match level for "col_name".
                Defaults to False.
            term_frequency_adjustments_phonetic_name (bool, optional): If True, apply
                term frequency adjustments to the exact match level for
                "phonetic_col_name".
                Defaults to False.
            levenshtein_thresholds (Union[int, list], optional): The thresholds to use
                for levenshtein similarity level(s).
                Defaults to []
            damerau_levenshtein_thresholds (Union[int, list], optional): The thresholds
                to use for damerau-levenshtein similarity level(s).
                Defaults to []
            jaro_thresholds (Union[int, list], optional): The thresholds to use
                for jaro similarity level(s).
                Defaults to []
            jaro_winkler_thresholds (Union[int, list], optional): The thresholds to use
                for jaro_winkler similarity level(s).
                Defaults to [0.88]
            jaccard_thresholds (Union[int, list], optional): The thresholds to use
                for jaccard similarity level(s).
                Defaults to []
            m_probability_exact_match_name (_type_, optional): If provided, overrides
                the default m probability for the exact match level for col_name.
                Defaults to None.
            m_probability_exact_match_phonetic_name (_type_, optional): If provided,
                overrides the default m probability for the exact match level for
                phonetic_col_name. Defaults to None.
            m_probability_or_probabilities_lev (Union[float, list], optional):
<<<<<<< HEAD
                _description_. If provided, overrides the default m probabilities
                for the thresholds specified. Defaults to None.
            m_probability_or_probabilities_dl (Union[float, list], optional):
                _description_. If provided, overrides the default m probabilities
                for the thresholds specified. Defaults to None.
            m_probability_or_probabilities_datediff (Union[float, list], optional):
                _description_. If provided, overrides the default m probabilities
=======
                If provided, overrides the default m probabilities
>>>>>>> 63f3e706
                for the thresholds specified. Defaults to None.
            m_probability_or_probabilities_jar (Union[float, list], optional):
                If provided, overrides the default m probabilities
                for the jaro thresholds specified. Defaults to None.
            m_probability_or_probabilities_jw (Union[float, list], optional):
                If provided, overrides the default m probabilities
                for the jaro winkler thresholds specified. Defaults to None.
            m_probability_or_probabilities_jac (Union[float, list], optional):
                If provided, overrides the default m probabilities
                for the jaccard thresholds specified. Defaults to None.
            m_probability_else (_type_, optional): If provided, overrides the
                default m probability for the 'anything else' level. Defaults to None.

        Examples:
            === "DuckDB"
                Basic Name Comparison
                ``` python
                import splink.duckdb.duckdb_comparison_template_library as ctl
                ctl.name_comparison("name")
                ```
                Bespoke Name Comparison
                ``` python
                import splink.duckdb.duckdb_comparison_template_library as ctl
                ctl.name_comparison("name",
                                    phonetic_col_name = "name_dm",
                                    term_frequency_adjustments_name = True,
                                    levenshtein_thresholds=[2],
                                    jaro_winkler_thresholds=[],
                                    jaccard_thresholds=[1]
                                    )
                ```
            === "Spark"
                Basic Name Comparison
                ``` python
                import splink.spark.spark_comparison_template_library as ctl
                ctl.name_comparison("name")
                ```
                Bespoke Name Comparison
                ``` python
                import splink.spark.spark_comparison_template_library as ctl
                ctl.name_comparison("name",
                                    phonetic_col_name = "name_dm",
                                    term_frequency_adjustments_name = True,
                                    levenshtein_thresholds=[2],
                                    jaro_winkler_thresholds=[],
                                    jaccard_thresholds=[1]
                                    )
                ```

        Returns:
            Comparison: A comparison that can be included in the Splink settings
                dictionary.
        """

        # Construct Comparison
        comparison_levels = []
        comparison_levels.append(self._null_level(col_name))

        if include_exact_match_level:
            comparison_level = self._exact_match_level(
                col_name,
                term_frequency_adjustments=term_frequency_adjustments_name,
                m_probability=m_probability_exact_match_name,
                include_colname_in_charts_label=True,
                regex_extract=regex_extract,
            )
            comparison_levels.append(comparison_level)

            if phonetic_col_name is not None:
                comparison_level = self._exact_match_level(
                    phonetic_col_name,
                    term_frequency_adjustments=term_frequency_adjustments_phonetic_name,
                    m_probability=m_probability_exact_match_phonetic_name,
                    include_colname_in_charts_label=True,
                    regex_extract=regex_extract,
                )
                comparison_levels.append(comparison_level)

        levenshtein_thresholds = ensure_is_iterable(levenshtein_thresholds)
        if len(levenshtein_thresholds) > 0:
            threshold_comparison_levels = distance_threshold_comparison_levels(
                self,
                col_name,
                distance_function_name="levenshtein",
                distance_threshold_or_thresholds=levenshtein_thresholds,
                regex_extract=regex_extract,
                m_probability_or_probabilities_thres=m_probability_or_probabilities_lev,
            )
            comparison_levels = comparison_levels + threshold_comparison_levels

<<<<<<< HEAD
        if len(damerau_levenshtein_thresholds) > 0:
            levenshtein_thresholds = ensure_is_iterable(damerau_levenshtein_thresholds)
            threshold_comparison_levels = distance_threshold_comparison_levels(
                self,
                col_name,
                "damerau-levenshtein",
                damerau_levenshtein_thresholds,
                m_probability_or_probabilities_dl,
            )
            comparison_levels = comparison_levels + threshold_comparison_levels

=======
        jaro_thresholds = ensure_is_iterable(jaro_thresholds)
>>>>>>> 63f3e706
        if len(jaro_thresholds) > 0:
            threshold_comparison_levels = distance_threshold_comparison_levels(
                self,
                col_name,
                distance_function_name="jaro",
                distance_threshold_or_thresholds=jaro_thresholds,
                regex_extract=regex_extract,
                m_probability_or_probabilities_thres=m_probability_or_probabilities_jar,
            )
            comparison_levels = comparison_levels + threshold_comparison_levels

        jaro_winkler_thresholds = ensure_is_iterable(jaro_winkler_thresholds)
        if len(jaro_winkler_thresholds) > 0:
            threshold_comparison_levels = distance_threshold_comparison_levels(
                self,
                col_name,
                distance_function_name="jaro-winkler",
                distance_threshold_or_thresholds=jaro_winkler_thresholds,
                regex_extract=regex_extract,
                m_probability_or_probabilities_thres=m_probability_or_probabilities_jw,
            )
            comparison_levels = comparison_levels + threshold_comparison_levels

        jaccard_thresholds = ensure_is_iterable(jaccard_thresholds)
        if len(jaccard_thresholds) > 0:
            threshold_comparison_levels = distance_threshold_comparison_levels(
                self,
                col_name,
                distance_function_name="jaccard",
                distance_threshold_or_thresholds=jaccard_thresholds,
                regex_extract=regex_extract,
                m_probability_or_probabilities_thres=m_probability_or_probabilities_jar,
            )
            comparison_levels = comparison_levels + threshold_comparison_levels

        comparison_levels.append(
            self._else_level(m_probability=m_probability_else),
        )

        # Construct Description
        comparison_desc = ""
        if include_exact_match_level:
            comparison_desc += "Exact match vs. "

        if phonetic_col_name is not None:
            comparison_desc += "Names with phonetic exact match vs. "

        if len(levenshtein_thresholds) > 0:
            desc = distance_threshold_description(
                col_name, "levenshtein", levenshtein_thresholds
            )
            comparison_desc += desc

        if len(damerau_levenshtein_thresholds) > 0:
            desc = distance_threshold_description(
                col_name, "damerau-levenshtein", damerau_levenshtein_thresholds
            )
            comparison_desc += desc

        if len(jaro_thresholds) > 0:
            desc = distance_threshold_description(col_name, "jaro", jaro_thresholds)
            comparison_desc += desc

        if len(jaro_winkler_thresholds) > 0:
            desc = distance_threshold_description(
                col_name, "jaro_winkler", jaro_winkler_thresholds
            )
            comparison_desc += desc

        if len(jaccard_thresholds) > 0:
            desc = distance_threshold_description(
                col_name, "jaccard", jaccard_thresholds
            )
            comparison_desc += desc

        comparison_desc += "anything else"

        comparison_dict = {
            "comparison_description": comparison_desc,
            "comparison_levels": comparison_levels,
        }
        super().__init__(comparison_dict)

    @property
    def _is_distance_subclass(self):
        return False<|MERGE_RESOLUTION|>--- conflicted
+++ resolved
@@ -213,7 +213,6 @@
             )
             comparison_levels = comparison_levels + threshold_comparison_levels
 
-<<<<<<< HEAD
         if len(damerau_levenshtein_thresholds) > 0:
             damerau_levenshtein_thresholds = ensure_is_iterable(
                 damerau_levenshtein_thresholds
@@ -221,15 +220,12 @@
             threshold_comparison_levels = distance_threshold_comparison_levels(
                 self,
                 col_name,
-                "damerau-levenshtein",
-                damerau_levenshtein_thresholds,
-                m_probability_or_probabilities_dl,
-            )
-            comparison_levels = comparison_levels + threshold_comparison_levels
-
-=======
-        jaro_thresholds = ensure_is_iterable(jaro_thresholds)
->>>>>>> 63f3e706
+                distance_function_name="damerau-levenshtein",
+                distance_threshold_or_thresholds=damerau_levenshtein_thresholds,
+                m_probability_or_probabilities_thres=m_probability_or_probabilities_dl,
+            )
+            comparison_levels = comparison_levels + threshold_comparison_levels
+
         if len(jaro_thresholds) > 0:
             threshold_comparison_levels = distance_threshold_comparison_levels(
                 self,
@@ -416,7 +412,6 @@
                 overrides the default m probability for the exact match level for
                 phonetic_col_name. Defaults to None.
             m_probability_or_probabilities_lev (Union[float, list], optional):
-<<<<<<< HEAD
                 _description_. If provided, overrides the default m probabilities
                 for the thresholds specified. Defaults to None.
             m_probability_or_probabilities_dl (Union[float, list], optional):
@@ -424,9 +419,6 @@
                 for the thresholds specified. Defaults to None.
             m_probability_or_probabilities_datediff (Union[float, list], optional):
                 _description_. If provided, overrides the default m probabilities
-=======
-                If provided, overrides the default m probabilities
->>>>>>> 63f3e706
                 for the thresholds specified. Defaults to None.
             m_probability_or_probabilities_jar (Union[float, list], optional):
                 If provided, overrides the default m probabilities
@@ -517,21 +509,18 @@
             )
             comparison_levels = comparison_levels + threshold_comparison_levels
 
-<<<<<<< HEAD
         if len(damerau_levenshtein_thresholds) > 0:
             levenshtein_thresholds = ensure_is_iterable(damerau_levenshtein_thresholds)
             threshold_comparison_levels = distance_threshold_comparison_levels(
                 self,
                 col_name,
-                "damerau-levenshtein",
-                damerau_levenshtein_thresholds,
-                m_probability_or_probabilities_dl,
-            )
-            comparison_levels = comparison_levels + threshold_comparison_levels
-
-=======
-        jaro_thresholds = ensure_is_iterable(jaro_thresholds)
->>>>>>> 63f3e706
+                distance_function_name="damerau-levenshtein",
+                distance_threshold_or_thresholds=damerau_levenshtein_thresholds,
+                regex_extract=regex_extract,
+                m_probability_or_probabilities_thres=m_probability_or_probabilities_dl,
+            )
+            comparison_levels = comparison_levels + threshold_comparison_levels
+
         if len(jaro_thresholds) > 0:
             threshold_comparison_levels = distance_threshold_comparison_levels(
                 self,
