from __future__ import annotations

import logging
import os

import awswrangler as wr
import boto3
import numpy as np
import pandas as pd

from ..athena.athena_transforms import cast_concat_as_varchar
from ..athena.athena_utils import (
    _garbage_collection,
    _verify_athena_inputs,
)
from ..input_column import InputColumn
from ..linker import Linker
from ..logging_messages import execute_sql_logging_message_info, log_sql
from ..misc import ensure_is_list
from ..splink_dataframe import SplinkDataFrame
from ..sql_transform import sqlglot_transform_sql

logger = logging.getLogger(__name__)


class AthenaDataFrame(SplinkDataFrame):
    linker: AthenaLinker

    @property
    def columns(self):
        db, tb = self.linker.get_schema_info(self.physical_name)
        d = wr.catalog.get_table_types(
            database=db,
            table=tb,
            boto3_session=self.linker.boto3_session,
        )

        cols = list(d.keys())
        return [InputColumn(c, sql_dialect="presto") for c in cols]

    def validate(self):
        pass

    def drop_table_from_database(self, force_non_splink_table=False):
        # Check folder and table set for deletion
        self._check_drop_folder_created_by_splink(force_non_splink_table)
        self._check_drop_table_created_by_splink(force_non_splink_table)

        # Delete the table from s3 and your database
        self.linker._drop_table_from_database_if_exists(self.physical_name)
        self.linker._delete_table_from_s3(self.physical_name)

    def _check_drop_folder_created_by_splink(self, force_non_splink_table=False):
        filepath = self.linker.s3_output
        filename = self.physical_name
        # Validate that the folder is a splink generated folder...
        files = wr.s3.list_objects(
            path=os.path.join(filepath, filename),
            boto3_session=self.linker.boto3_session,
            ignore_empty=True,
        )

        if len(files) == 0:
            if not force_non_splink_table:
                raise ValueError(
                    f"You've asked to drop data housed under the filepath "
                    f"{self.linker.s3_output} from your "
                    "s3 output bucket, which is not a folder created by "
                    "Splink. If you really want to delete this data, you "
                    "can do so by setting force_non_splink_table=True."
                )

        # validate that the ctas_query_info is for the given table
        # we're interacting with
        if (
            self.linker.ctas_query_info[self.physical_name]["ctas_table"]
            != self.physical_name
        ):
            raise ValueError(
                f"The recorded metadata for {self.physical_name} that you're "
                "attempting to delete does not match the recorded metadata on s3. "
                "To prevent any tables becoming corrupted on s3, this run will be "
                "terminated. Please retry the link/dedupe job and report the issue "
                "if this error persists."
            )

    def as_pandas_dataframe(self, limit=None):
        sql = f"""
        select *
        from {self.physical_name}
        """
        if limit:
            sql += f" limit {limit}"

        out_df = wr.athena.read_sql_query(
            sql=sql,
            database=self.linker.output_schema,
            s3_output=self.linker.s3_output,
            keep_files=False,
            ctas_approach=True,
            use_threads=True,
            boto3_session=self.linker.boto3_session,
        )
        return out_df

    def as_record_dict(self, limit=None):
        out_df = self.as_pandas_dataframe(limit)
        out_df = out_df.fillna(np.nan).replace([np.nan], [None])
        return out_df.to_dict(orient="records")


class AthenaLinker(Linker):
    def __init__(
        self,
        input_table_or_tables,
        boto3_session: boto3.session.Session,
        output_database: str,
        output_bucket: str,
        settings_dict: dict = None,
        input_table_aliases: str | list = None,
        set_up_basic_logging=True,
        output_filepath: str = "",
    ):
        """An athena backend for our main linker class. This funnels our generated SQL
        through athena using awswrangler.
        See linker.py for more information on the main linker class.
        Attributes:
            input_table_or_tables (Union[str, list]): Input data into the linkage model.
                Either a single string (the name of a table in a database) for
                deduplication jobs, or a list of strings  (the name of tables in a
                database) for link_only or link_and_dedupe.
            boto3_session (boto3.session.Session): A working boto3 session, which
                should contain user credentials and region information.
            output_database (str): The name of the database you wish to export the
                results of the link job to. This should be created prior to performing
                your link.
            output_bucket (str): The name of the bucket and the filepath you wish to
                store your outputs in on aws. The bucket should be created prior to
                performing your link.
            settings_dict (dict): A splink settings dictionary.
            input_table_aliases: Aliases/custom names for your input tables, if
                a pandas df or a list of dfs are used as inputs. None by default, which
                saves your tables under a custom name: '__splink__input_table_{n}';
                where n is the list index.
            set_up_basic_logging (bool, optional): If true, sets ups up basic logging
                so that Splink sends messages at INFO level to stdout. Defaults to True.
            output_filepath (str, optional): Inside of your selected output bucket,
                where to write output files to.
                Defaults to "splink_warehouse/{unique_id}".
        Examples:
            >>> # Creating a database in athena and writing to it
            >>> import awswrangler as wr
            >>> wr.catalog.create_database("splink_awswrangler_test", exist_ok=True)
            >>>
            >>> from splink.athena.athena_linker import AthenaLinker
            >>> import boto3
            >>> # Create a session - please see the boto3 documentation for more info
            >>> my_session = boto3.Session(region_name="eu-west-1")
            >>>
            >>> linker = AthenaLinker(
            >>>     settings_dict=settings_dict,
            >>>     input_table_or_tables="synthetic_data_all",
            >>>     boto3_session=my_session,
            >>>     output_bucket="alpha-splink-db-testing",
            >>>     output_database="splink_awswrangler_test",
            >>> )
            >>>
            >>>
            >>>
            >>> # Creating a secondary database and use data on and existing db
            >>> import awswrangler as wr
            >>> wr.catalog.create_database("splink_awswrangler_test2", exist_ok=True)
            >>>
            >>> from splink.athena.athena_linker import AthenaLinker
            >>> import boto3
            >>> my_session = boto3.Session(region_name="eu-west-1")
            >>>
            >>> # To read and write from separate databases, specify your secondary
            >>> # database as the output and enter your primary database as a schema
            >>> # for your input table(s)
            >>> linker = AthenaLinker(
            >>>     settings_dict=settings_dict,
            >>>     input_table_or_tables="splink_awswrangler_test.synthetic_data_all",
            >>>     boto3_session=my_session,
            >>>     output_bucket="alpha-splink-db-testing",
            >>>     output_database="splink_awswrangler_test2",
            >>> )
        """

        if not type(boto3_session) == boto3.session.Session:
            raise ValueError("Please enter a valid boto3 session object.")

        self._sql_dialect_ = "presto"

        _verify_athena_inputs(output_database, output_bucket, boto3_session)
        self.boto3_session = boto3_session
        self.output_schema = output_database
        self.output_bucket = output_bucket

        # If the default folder is blank, name it `splink_warehouse`
        if output_filepath:
            self.output_filepath = output_filepath
        else:
            self.output_filepath = "splink_warehouse"

        # This query info dictionary is used to circumvent the need to run
        # `wr.catalog.get_table_location` every time we want to delete
        # the backing data from s3.
        self.ctas_query_info = {}

        # If user has provided pandas dataframes, need to register
        # them with the database, using user-provided aliases
        # if provided or a created alias if not
        input_tables = ensure_is_list(input_table_or_tables)

        input_aliases = self._ensure_aliases_populated_and_is_list(
            input_table_or_tables, input_table_aliases
        )
        accepted_df_dtypes = pd.DataFrame

        # Run a quick check against our inputs to check if they
        # exist in the database
        for table in input_tables:
            if not isinstance(table, accepted_df_dtypes):
                db, tb = self.get_schema_info(table)
                self.check_table_exists(db, tb)

        super().__init__(
            input_tables,
            settings_dict,
            accepted_df_dtypes,
            set_up_basic_logging,
            input_table_aliases=input_aliases,
        )

    def _table_to_splink_dataframe(self, templated_name, physical_name):
        return AthenaDataFrame(templated_name, physical_name, self)

    def change_output_filepath(self, new_filepath):
        self.output_filepath = new_filepath

    def get_schema_info(self, input_table):
        t = input_table.split(".")
        return t if len(t) > 1 else [self.output_schema, input_table]

    @property
    def s3_output(self):
        out_path = os.path.join(
            "s3://",
            self.output_bucket,
            self.output_filepath,
            self._cache_uid,  # added in the super() step
        )
        if out_path[-1] != "/":
            out_path += "/"

        return out_path

    def check_table_exists(self, db, tb):
        # A quick function to check if a table exists
        # and spit out a warning if it is not found.
        table_exists = wr.catalog.does_table_exist(
            database=db,
            table=tb,
        )
        if not table_exists:
            raise wr.exceptions.InvalidTable(
                f"Table '{tb}' was not found within your selected "
                f"database '{db}'. Please verify your input table "
                "exists."
            )

    def register_data_on_s3(self, table, alias):
        out_loc = f"{self.s3_output}{alias}"

        wr.s3.to_parquet(
            df=table,
            path=out_loc,
            dataset=True,
            mode="overwrite",
            database=self.output_schema,
            table=alias,
            boto3_session=self.boto3_session,
            compression="snappy",
            use_threads=True,
        )
        # Construct the ctas metadata that we require
        ctas_metadata = {
            "ctas_database": self.output_schema,
            "ctas_table": alias,
        }
        self.ctas_query_info.update({alias: ctas_metadata})

    def _execute_sql_against_backend(self, sql, templated_name, physical_name):
        self._delete_table_from_database(physical_name)
        sql = sqlglot_transform_sql(sql, cast_concat_as_varchar)
        sql = sql.replace("FLOAT", "double").replace("float", "double")

        logger.debug(execute_sql_logging_message_info(templated_name, physical_name))
        logger.log(5, log_sql(sql))

        # create our table on athena and extract the metadata information
        query_metadata = self.create_table(sql, physical_name=physical_name)
        # append our metadata locations
        query_metadata = self._extract_ctas_metadata(query_metadata)
        self.ctas_query_info.update({physical_name: query_metadata})

        output_obj = self._table_to_splink_dataframe(templated_name, physical_name)
        return output_obj

    def register_table(self, input, table_name, overwrite=False):
        # If the user has provided a table name, return it as a SplinkDataframe
        if isinstance(input, str):
            return self._table_to_splink_dataframe(table_name, input)

        # Check if table name is already in use
        exists = self._table_exists_in_database(table_name)
        if exists:
            if not overwrite:
                raise ValueError(
                    f"Table '{table_name}' already exists in database. "
                    "Please use the 'overwrite' argument if you wish to overwrite"
                )
            else:
                self._delete_table_from_database(table_name)

        if isinstance(input, dict):
            input = pd.DataFrame(input)
        elif isinstance(input, list):
            input = pd.DataFrame.from_records(input)

        # Errors if an invalid data type is passed
        self.register_data_on_s3(input, table_name)

        return self._table_to_splink_dataframe(table_name, table_name)

    def _random_sample_sql(self, proportion, sample_size, seed=None):
        if proportion == 1.0:
            return ""
        percent = proportion * 100
        return f" TABLESAMPLE BERNOULLI ({percent})"

    @property
    def _infinity_expression(self):
        return "infinity()"

    def _table_exists_in_database(self, table_name):
        return wr.catalog.does_table_exist(
            database=self.output_schema,
            table=table_name,
            boto3_session=self.boto3_session,
        )

    def create_table(self, sql, physical_name):
        database = self.output_schema
        ctas_metadata = wr.athena.create_ctas_table(
            sql=sql,
            database=database,
            ctas_table=physical_name,
            storage_format="parquet",
            write_compression="snappy",
            boto3_session=self.boto3_session,
            s3_output=self.s3_output,
            wait=True,
        )
        return ctas_metadata

    def _drop_table_from_database_if_exists(self, table):
        return wr.catalog.delete_table_if_exists(
            database=self.output_schema, table=table, boto3_session=self.boto3_session
        )

    def _delete_table_from_s3(self, physical_name):
        path = f"{self.s3_output}{physical_name}/"
        # delete our folder
        wr.s3.delete_objects(
            path=path,
            use_threads=True,
            boto3_session=self.boto3_session,
        )

        metadata = self.ctas_query_info[physical_name]
        if "output_location" in metadata:
            metadata_urls = [
                # metadata output location
                f"{metadata['output_location']}.metadata",
                # manifest location
                metadata["manifest_location"],
            ]
            # delete our metadata
            wr.s3.delete_objects(
                path=metadata_urls,
                use_threads=True,
                boto3_session=self.boto3_session,
            )

        self.ctas_query_info.pop(physical_name)

    def _delete_table_from_database(self, name):
<<<<<<< HEAD
=======

>>>>>>> e711a186
        if name in self.ctas_query_info:
            # Use ctas metadata to delete backing data
            self._delete_table_from_s3(name)
        else:
            # If the location we want to write to already exists,
            # clean this before continuing.
            loc = f"{self.s3_output}{name}"
            folder_exists = wr.s3.list_directories(
                loc,
                boto3_session=self.boto3_session,
            )
            if folder_exists:
                # This will only delete objects we are required to delete
                wr.s3.delete_objects(
                    path=loc,
                    use_threads=True,
                    boto3_session=self.boto3_session,
                )

        self._drop_table_from_database_if_exists(name)

    def _extract_ctas_metadata(self, ctas_metadata):
        query_meta = ctas_metadata.pop("ctas_query_metadata")
        out_locs = {
            "output_location": query_meta.output_location,
            "manifest_location": query_meta.manifest_location,
        }
        ctas_metadata.update(out_locs)
        return ctas_metadata

    def drop_all_tables_created_by_splink(
        self,
        delete_s3_folders=True,
        tables_to_exclude=[],
    ):
        """Run a cleanup process for the tables created by splink and
        currently contained in your output database.
        Only those tables currently contained within your database
        will be permanently deleted. Anything existing on s3 that
        isn't connected to your database will not be removed.
        Attributes:
            delete_s3_folders (bool, optional): Whether to delete the
                backing data contained on s3. If False, the tables created
                by splink will be removed from your database, but the parquet
                outputs will remain on s3. Defaults to True.
            tables_to_exclude (list, optional): A list of input tables you wish to
                add to an ignore list. These will not be removed during garbage
                collection.
        """
        _garbage_collection(
            self.output_schema,
            self.boto3_session,
            delete_s3_folders,
            tables_to_exclude,
        )

    def drop_splink_tables_from_database(
        self,
        database_name: str,
        delete_s3_folders: bool = True,
        tables_to_exclude: list = [],
    ):
        """Run a cleanup process for the tables created by splink
        in a specified database.
        Only those tables currently contained within your database
        will be permanently deleted. Anything existing on s3 that
        isn't connected to your database will not be removed.
        Attributes:
            database_name (str): The name of the database to delete splink tables from.
            delete_s3_folders (bool, optional): Whether to delete the
                backing data contained on s3. If False, the tables created
                by splink will be removed from your database, but the parquet
                outputs will remain on s3. Defaults to True.
            tables_to_exclude (list, optional): A list of input tables you wish to
                add to an ignore list. These will not be removed during garbage
                collection.
        """
        _garbage_collection(
            database_name,
            self.boto3_session,
            delete_s3_folders,
            tables_to_exclude,
        )

    def drop_tables_in_current_splink_run(
        self,
        delete_s3_folders: bool = True,
        tables_to_exclude: list = [],
    ):
        """Run a cleanup process for the tables created
        by the current splink linker.
        This leaves tables from previous runs untouched.
        Only those tables currently contained within your database
        will be permanently deleted. Anything existing on s3 that
        isn't connected to your database will not be removed.
        Attributes:
            delete_s3_folders (bool, optional): Whether to delete the
                backing data contained on s3. If False, the tables created
                by splink will be removed from your database, but the parquet
                outputs will remain on s3. Defaults to True.
            tables_to_exclude (list, optional): A list of input tables you wish to
                add to an ignore list. These will not be removed during garbage
                collection.
        """
        tables_to_exclude = ensure_is_list(tables_to_exclude)
        tables_to_exclude = [
            df.physical_name if isinstance(df, SplinkDataFrame) else df
            for df in tables_to_exclude
        ]
        # Exclude tables that the user doesn't want to delete
        tables = self._names_of_tables_created_by_splink.copy()
        tables = [t for t in tables if t not in tables_to_exclude]

        for table in tables:
            _garbage_collection(
                self.output_schema,
                self.boto3_session,
                delete_s3_folders,
                name_prefix=table,
            )
            # pop from our tables created by splink list
            self._names_of_tables_created_by_splink.remove(table)<|MERGE_RESOLUTION|>--- conflicted
+++ resolved
@@ -396,45 +396,8 @@
 
         self.ctas_query_info.pop(physical_name)
 
-    def _delete_table_from_database(self, name):
-<<<<<<< HEAD
-=======
-
->>>>>>> e711a186
-        if name in self.ctas_query_info:
-            # Use ctas metadata to delete backing data
-            self._delete_table_from_s3(name)
-        else:
-            # If the location we want to write to already exists,
-            # clean this before continuing.
-            loc = f"{self.s3_output}{name}"
-            folder_exists = wr.s3.list_directories(
-                loc,
-                boto3_session=self.boto3_session,
-            )
-            if folder_exists:
-                # This will only delete objects we are required to delete
-                wr.s3.delete_objects(
-                    path=loc,
-                    use_threads=True,
-                    boto3_session=self.boto3_session,
-                )
-
-        self._drop_table_from_database_if_exists(name)
-
-    def _extract_ctas_metadata(self, ctas_metadata):
-        query_meta = ctas_metadata.pop("ctas_query_metadata")
-        out_locs = {
-            "output_location": query_meta.output_location,
-            "manifest_location": query_meta.manifest_location,
-        }
-        ctas_metadata.update(out_locs)
-        return ctas_metadata
-
-    def drop_all_tables_created_by_splink(
-        self,
-        delete_s3_folders=True,
-        tables_to_exclude=[],
+    def _drop_all_tables_created_by_splink(
+        self, garbage_collection_level=1, input_tables=[]
     ):
         """Run a cleanup process for the tables created by splink and
         currently contained in your output database.
