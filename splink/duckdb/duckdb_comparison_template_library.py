--- conflicted
+++ resolved
@@ -20,14 +20,13 @@
         return distance_function_level
 
 
-<<<<<<< HEAD
 class forename_surname_comparison(
     DuckDBComparisonProperties, ForenameSurnameComparisonBase
 ):
     @property
     def _distance_level(self):
         return distance_function_level
-=======
+
+
 class postcode_comparison(DuckDBComparisonProperties, PostcodeComparisonBase):
-    pass
->>>>>>> 04bf8866
+    pass