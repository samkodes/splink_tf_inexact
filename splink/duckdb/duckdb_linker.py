--- conflicted
+++ resolved
@@ -1,319 +1,3 @@
-<<<<<<< HEAD
-from __future__ import annotations
-
-import logging
-import os
-from tempfile import TemporaryDirectory
-
-import duckdb
-import pandas as pd
-from duckdb import DuckDBPyConnection
-
-from ..input_column import InputColumn
-from ..linker import Linker
-from ..misc import (
-    ensure_is_list,
-)
-from ..splink_dataframe import SplinkDataFrame
-from .duckdb_helpers.duckdb_helpers import (
-    create_temporary_duckdb_connection,
-    duckdb_load_from_file,
-    validate_duckdb_connection,
-)
-
-logger = logging.getLogger(__name__)
-
-
-class DuckDBLinkerDataFrame(SplinkDataFrame):
-    linker: DuckDBLinker
-
-    @property
-    def columns(self) -> list[InputColumn]:
-        d = self.as_record_dict(1)[0]
-
-        col_strings = list(d.keys())
-        return [InputColumn(c, sql_dialect="duckdb") for c in col_strings]
-
-    def validate(self):
-        pass
-
-    def drop_table_from_database(self, force_non_splink_table=False):
-        self._check_drop_table_created_by_splink(force_non_splink_table)
-
-        self.linker._delete_table_from_database(self.physical_name)
-
-    def as_record_dict(self, limit=None):
-        sql = f"select * from {self.physical_name}"
-        if limit:
-            sql += f" limit {limit}"
-
-        return self.linker._con.query(sql).to_df().to_dict(orient="records")
-
-    def as_pandas_dataframe(self, limit=None):
-        sql = f"select * from {self.physical_name}"
-        if limit:
-            sql += f" limit {limit}"
-
-        return self.linker._con.query(sql).to_df()
-
-    def to_parquet(self, filepath, overwrite=False):
-        if not overwrite:
-            self.check_file_exists(filepath)
-
-        if not filepath.endswith(".parquet"):
-            raise SyntaxError(
-                f"The filepath you've entered to '{filepath}' is "
-                "not a parquet file. Please ensure that the filepath "
-                "ends with `.parquet` before retrying."
-            )
-
-        # create the directories recursively if they don't exist
-        path = os.path.dirname(filepath)
-        if path:
-            os.makedirs(path, exist_ok=True)
-
-        sql = f"COPY {self.physical_name} TO '{filepath}' (FORMAT PARQUET);"
-        self.linker._con.query(sql)
-
-    def to_csv(self, filepath, overwrite=False):
-        if not overwrite:
-            self.check_file_exists(filepath)
-
-        if not filepath.endswith(".csv"):
-            raise SyntaxError(
-                f"The filepath you've entered '{filepath}' is "
-                "not a csv file. Please ensure that the filepath "
-                "ends with `.csv` before retrying."
-            )
-
-        # create the directories recursively if they don't exist
-        path = os.path.dirname(filepath)
-        if path:
-            os.makedirs(path, exist_ok=True)
-
-        sql = f"COPY {self.physical_name} TO '{filepath}' (HEADER, DELIMITER ',');"
-        self.linker._con.query(sql)
-
-
-class DuckDBLinker(Linker):
-    """Manages the data linkage process and holds the data linkage model."""
-
-    def __init__(
-        self,
-        input_table_or_tables: str | list,
-        settings_dict: dict = None,
-        connection: str | DuckDBPyConnection = ":memory:",
-        set_up_basic_logging: bool = True,
-        output_schema: str = None,
-        input_table_aliases: str | list = None,
-    ):
-        """The Linker object manages the data linkage process and holds the data linkage
-        model.
-
-        Most of Splink's functionality can  be accessed by calling functions (methods)
-        on the linker, such as `linker.predict()`, `linker.profile_columns()` etc.
-
-        Args:
-            input_table_or_tables (Union[str, list]): Input data into the linkage model.
-                Either a single string (the name of a table in a database) for
-                deduplication jobs, or a list of strings  (the name of tables in a
-                database) for link_only or link_and_dedupe
-            settings_dict (dict, optional): A Splink settings dictionary. If not
-                provided when the object is created, can later be added using
-                `linker.load_settings()` Defaults to None.
-            connection (DuckDBPyConnection or str, optional):  Connection to duckdb.
-                If a a string, will instantiate a new connection.  Defaults to :memory:.
-                If the special :temporary: string is provided, an on-disk duckdb
-                database will be created in a temporary directory.  This can be used
-                if you are running out of memory using :memory:.
-            set_up_basic_logging (bool, optional): If true, sets ups up basic logging
-                so that Splink sends messages at INFO level to stdout. Defaults to True.
-            output_schema (str, optional): Set the schema along which all tables
-                will be created.
-            input_table_aliases (Union[str, list], optional): Labels assigned to
-                input tables in Splink outputs.  If the names of the tables in the
-                input database are long or unspecific, this argument can be used
-                to attach more easily readable/interpretable names. Defaults to None.
-        """
-
-        self._sql_dialect_ = "duckdb"
-
-        validate_duckdb_connection(connection, logger)
-
-        if isinstance(connection, str):
-            con_lower = connection.lower()
-        if isinstance(connection, DuckDBPyConnection):
-            con = connection
-        elif con_lower == ":memory:":
-            con = duckdb.connect(database=connection)
-        elif con_lower == ":temporary:":
-            con = create_temporary_duckdb_connection(self)
-        else:
-            con = duckdb.connect(database=connection)
-
-        self._con = con
-
-        # If user has provided pandas dataframes, need to register
-        # them with the database, using user-provided aliases
-        # if provided or a created alias if not
-        input_tables = ensure_is_list(input_table_or_tables)
-        input_tables = [
-            duckdb_load_from_file(t) if isinstance(t, str) else t for t in input_tables
-        ]
-
-        input_aliases = self._ensure_aliases_populated_and_is_list(
-            input_table_or_tables, input_table_aliases
-        )
-
-        accepted_df_dtypes = [pd.DataFrame]
-        try:
-            # If pyarrow is installed, add to the accepted list
-            import pyarrow as pa
-
-            accepted_df_dtypes.append(pa.lib.Table)
-        except ImportError:
-            pass
-
-        super().__init__(
-            input_tables,
-            settings_dict,
-            accepted_df_dtypes,
-            set_up_basic_logging,
-            input_table_aliases=input_aliases,
-        )
-
-        # Quickly check for casting error in duckdb/pandas
-        for i, (table, alias) in enumerate(zip(input_tables, input_aliases)):
-            if isinstance(table, pd.DataFrame):
-                if isinstance(alias, pd.DataFrame):
-                    alias = f"__splink__input_table_{i}"
-
-                self._check_cast_error(alias)
-
-        if output_schema:
-            self._con.execute(
-                f"""
-                    CREATE SCHEMA IF NOT EXISTS {output_schema};
-                    SET schema '{output_schema}';
-                """
-            )
-
-    def _table_to_splink_dataframe(
-        self, templated_name, physical_name
-    ) -> DuckDBLinkerDataFrame:
-        return DuckDBLinkerDataFrame(templated_name, physical_name, self)
-
-    def _execute_sql_against_backend(self, sql, templated_name, physical_name):
-        # In the case of a table already existing in the database,
-        # execute sql is only reached if the user has explicitly turned off the cache
-        self._delete_table_from_database(physical_name)
-
-        sql = f"""
-        CREATE TABLE {physical_name}
-        AS
-        ({sql})
-        """
-        self._log_and_run_sql_execution(sql, templated_name, physical_name)
-
-        return DuckDBLinkerDataFrame(templated_name, physical_name, self)
-
-    def _run_sql_execution(self, final_sql, templated_name, physical_name):
-        self._con.execute(final_sql)
-
-    def register_table(self, input, table_name, overwrite=False):
-        # If the user has provided a table name, return it as a SplinkDataframe
-        if isinstance(input, str):
-            return self._table_to_splink_dataframe(table_name, input)
-
-        # Check if table name is already in use
-        exists = self._table_exists_in_database(table_name)
-        if exists:
-            if not overwrite:
-                raise ValueError(
-                    f"Table '{table_name}' already exists in database. "
-                    "Please use the 'overwrite' argument if you wish to overwrite"
-                )
-            else:
-                self._con.unregister(table_name)
-
-        self._table_registration(input, table_name)
-        return self._table_to_splink_dataframe(table_name, table_name)
-
-    def _table_registration(self, input, table_name):
-        if isinstance(input, dict):
-            input = pd.DataFrame(input)
-        elif isinstance(input, list):
-            input = pd.DataFrame.from_records(input)
-
-        # Registration errors will automatically
-        # occur if an invalid data type is passed as an argument
-        self._con.register(table_name, input)
-
-    def _random_sample_sql(self, proportion, sample_size, seed=None):
-        if proportion == 1.0:
-            return ""
-        percent = proportion * 100
-        if seed:
-            return f"USING SAMPLE bernoulli({percent}%) REPEATABLE({seed})"
-        else:
-            return f"USING SAMPLE {percent}% (bernoulli)"
-
-    @property
-    def _infinity_expression(self):
-        return "cast('infinity' as float8)"
-
-    def _table_exists_in_database(self, table_name):
-        sql = f"PRAGMA table_info('{table_name}');"
-
-        # From duckdb 0.5.0, duckdb will raise a CatalogException
-        # which does not exist in 0.4.0 or before
-
-        try:
-            from duckdb import CatalogException
-
-            error = (RuntimeError, CatalogException)
-        except ImportError:
-            error = RuntimeError
-
-        try:
-            self._con.execute(sql)
-        except error:
-            return False
-        return True
-
-    def _check_cast_error(self, alias):
-        from duckdb import InvalidInputException
-
-        error = InvalidInputException
-
-        try:
-            # fetch df is required as otherwise lazily evaluated and it breaks
-            # other queries.
-            self._con.execute(f"select * from {alias} limit 1").fetch_df()
-        except error as e:
-            raise InvalidInputException(
-                "DuckDB cannot infer datatypes of one or more "
-                "columns. Try converting dataframes "
-                "to pyarrow tables before adding to your linker."
-            ) from e
-
-    def _delete_table_from_database(self, name):
-        drop_sql = f"""
-        DROP TABLE IF EXISTS {name}"""
-        self._con.execute(drop_sql)
-
-    def export_to_duckdb_file(self, output_path, delete_intermediate_tables=False):
-        """
-        https://stackoverflow.com/questions/66027598/how-to-vacuum-reduce-file-size-on-duckdb
-        """
-        if delete_intermediate_tables:
-            self._delete_tables_created_by_splink_from_db()
-        with TemporaryDirectory() as tmpdir:
-            self._con.execute(f"EXPORT DATABASE '{tmpdir}' (FORMAT PARQUET);")
-            new_con = duckdb.connect(database=output_path)
-            new_con.execute(f"IMPORT DATABASE '{tmpdir}';")
-            new_con.close()
-=======
 import warnings
 
 from ..exceptions import SplinkDeprecated
@@ -325,5 +9,4 @@
     "Please import from `splink.duckdb.linker` going forward.",
     SplinkDeprecated,
     stacklevel=2,
-)
->>>>>>> 6cec113f
+)