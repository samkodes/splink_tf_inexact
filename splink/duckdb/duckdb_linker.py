--- conflicted
+++ resolved
@@ -63,11 +63,6 @@
             templated_name = "__splink__df_" + templated_name
             con.register(templated_name, df)
 
-<<<<<<< HEAD
-=======
-        super().__init__(settings_dict, input_tables)
-
->>>>>>> 7490a0ca
     def _df_as_obj(self, templated_name, physical_name):
         return DuckDBLinkerDataFrame(templated_name, physical_name, self)
 
@@ -89,8 +84,6 @@
             return ""
         percent = proportion * 100
         return f"USING SAMPLE {percent}% (bernoulli)"
-<<<<<<< HEAD
-=======
 
     def table_exists_in_database(self, table_name):
         sql = f"PRAGMA table_info('{table_name}');"
@@ -98,5 +91,4 @@
             self.con.execute(sql)
         except RuntimeError:
             return False
-        return True
->>>>>>> 7490a0ca
+        return True