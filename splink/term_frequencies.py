--- conflicted
+++ resolved
@@ -246,32 +246,6 @@
     most_freq = True if not n_most_freq else df["most_freq_rank"] < n_most_freq
     mask = selected | least_freq | most_freq
     # df = df[mask]
-<<<<<<< HEAD
-
-    # Histogram data
-    bin_width = 0.5  # Specify the desired bin width
-
-    min_value = floor(df["log2_bf_final"].min())
-    max_value = ceil(df["log2_bf_final"].max())
-    bin_edges = arange(min_value, max_value + bin_width, bin_width)
-
-    df["bin"] = cut(df["log2_bf_final"], bins=bin_edges)
-    binned_df = df.groupby(['gamma', 'bin', 'log2_bf']).agg(
-        {"log2_bf_final": "count", "log2_bf_tf": "mean"}
-    ).reset_index().rename(columns={"log2_bf_final": "count"})
-    binned_df["bin_start"] = binned_df["bin"].apply(
-        lambda x: x.left).astype('float')
-    binned_df["bin_end"] = binned_df["bin"].apply(
-        lambda x: x.right).astype('float')
-    binned_df["log2_bf_final"] = (binned_df["bin_start"] + binned_df["bin_end"]) / 2
-    binned_df["log2_bf_desc"] = binned_df["bin_start"].astype('str') + '-' + binned_df["bin_end"].astype('str')
-    binned_df = binned_df.drop(columns="bin")
-    binned_df = binned_df[binned_df["count"]>0] 
-    
-    df = df.drop(columns="bin")
-    df = df[mask]
-
-=======
 
     # Histogram data
     bin_width = 0.5  # Specify the desired bin width
@@ -298,7 +272,6 @@
 
     df = df.drop(columns="bin")
     df = df[mask]
->>>>>>> 8fb7e696
 
     chart_path = "tf_adjustment_chart.json"
     chart = load_chart_definition(chart_path)
@@ -309,15 +282,6 @@
         f'{cl["label_for_charts"]} (TF col: {cl["tf_adjustment_column"]})' for cl in c
     ]
 
-<<<<<<< HEAD
-    width_dict = df.groupby("gamma").count()['value'].to_dict()
-    width_expression = " ".join(
-        [f"gamma_sel == {l} ? {width_dict[l] * 20 + 150} :" for l in tf_levels[:-1]]) + f" {width_dict[tf_levels[-1]] * 20 + 150}"
-
-    df = df[df["gamma"].isin(tf_levels)].sort_values("least_freq_rank")
-
-
-=======
     width_dict = df.groupby("gamma").count()["value"].to_dict()
     width_expression = (
         " ".join(
@@ -328,7 +292,6 @@
 
     df = df[df["gamma"].isin(tf_levels)].sort_values("least_freq_rank")
 
->>>>>>> 8fb7e696
     chart["datasets"]["data"] = df.to_dict("records")
     chart["datasets"]["hist"] = binned_df.to_dict("records")
     chart["config"]["width"]["signal"] = width_expression
