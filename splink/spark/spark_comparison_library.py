from ..comparison_library import (
    ArrayIntersectAtSizesComparisonBase,
    DamerauLevenshteinAtThresholdsComparisonBase,
    DateDiffAtThresholdsComparisonBase,
    DistanceFunctionAtThresholdsComparisonBase,
    DistanceInKMAtThresholdsComparisonBase,
    ExactMatchBase,
    JaccardAtThresholdsComparisonBase,
    JaroAtThresholdsComparisonBase,
    JaroWinklerAtThresholdsComparisonBase,
    LevenshteinAtThresholdsComparisonBase,
)
<<<<<<< HEAD
from .spark_base import (
    SparkBase,
)
from .spark_comparison_level_library import (
    array_intersect_level,
    damerau_levenshtein_level,
    datediff_level,
    distance_function_level,
    distance_in_km_level,
    else_level,
    exact_match_level,
    jaccard_level,
    jaro_level,
    jaro_winkler_level,
    levenshtein_level,
    null_level,
)


class SparkComparisonProperties(SparkBase):
    @property
    def _exact_match_level(self):
        return exact_match_level

    @property
    def _null_level(self):
        return null_level

    @property
    def _else_level(self):
        return else_level

    @property
    def _array_intersect_level(self):
        return array_intersect_level

    @property
    def _datediff_level(self):
        return datediff_level

    @property
    def _distance_in_km_level(self):
        return distance_in_km_level

    @property
    def _levenshtein_level(self):
        return levenshtein_level

    @property
    def _damerau_levenshtein_level(self):
        return damerau_levenshtein_level

    @property
    def _jaro_winkler_level(self):
        return jaro_winkler_level

    @property
    def _jaccard_level(self):
        return jaccard_level
=======
from .spark_comparison_level_library import SparkComparisonProperties
>>>>>>> 63f3e706


class exact_match(SparkComparisonProperties, ExactMatchBase):
    pass


class distance_function_at_thresholds(
    SparkComparisonProperties, DistanceFunctionAtThresholdsComparisonBase
):
    @property
    def _distance_level(self):
        return self._distance_function_level


class levenshtein_at_thresholds(
    SparkComparisonProperties, LevenshteinAtThresholdsComparisonBase
):
    @property
    def _distance_level(self):
        return self._levenshtein_level


class damerau_levenshtein_at_thresholds(
    SparkComparisonProperties, DamerauLevenshteinAtThresholdsComparisonBase
):
    @property
    def _distance_level(self):
        return damerau_levenshtein_level


class jaro_at_thresholds(SparkComparisonProperties, JaroAtThresholdsComparisonBase):
    @property
    def _distance_level(self):
        return self._jaro_level


class jaro_winkler_at_thresholds(
    SparkComparisonProperties, JaroWinklerAtThresholdsComparisonBase
):
    @property
    def _distance_level(self):
        return self._jaro_winkler_level


class jaccard_at_thresholds(
    SparkComparisonProperties, JaccardAtThresholdsComparisonBase
):
    @property
    def _distance_level(self):
        return self._jaccard_level


class array_intersect_at_sizes(
    SparkComparisonProperties, ArrayIntersectAtSizesComparisonBase
):
    pass


class datediff_at_thresholds(
    SparkComparisonProperties, DateDiffAtThresholdsComparisonBase
):
    pass


class distance_in_km_at_thresholds(
    SparkComparisonProperties, DistanceInKMAtThresholdsComparisonBase
):
    pass<|MERGE_RESOLUTION|>--- conflicted
+++ resolved
@@ -10,69 +10,7 @@
     JaroWinklerAtThresholdsComparisonBase,
     LevenshteinAtThresholdsComparisonBase,
 )
-<<<<<<< HEAD
-from .spark_base import (
-    SparkBase,
-)
-from .spark_comparison_level_library import (
-    array_intersect_level,
-    damerau_levenshtein_level,
-    datediff_level,
-    distance_function_level,
-    distance_in_km_level,
-    else_level,
-    exact_match_level,
-    jaccard_level,
-    jaro_level,
-    jaro_winkler_level,
-    levenshtein_level,
-    null_level,
-)
-
-
-class SparkComparisonProperties(SparkBase):
-    @property
-    def _exact_match_level(self):
-        return exact_match_level
-
-    @property
-    def _null_level(self):
-        return null_level
-
-    @property
-    def _else_level(self):
-        return else_level
-
-    @property
-    def _array_intersect_level(self):
-        return array_intersect_level
-
-    @property
-    def _datediff_level(self):
-        return datediff_level
-
-    @property
-    def _distance_in_km_level(self):
-        return distance_in_km_level
-
-    @property
-    def _levenshtein_level(self):
-        return levenshtein_level
-
-    @property
-    def _damerau_levenshtein_level(self):
-        return damerau_levenshtein_level
-
-    @property
-    def _jaro_winkler_level(self):
-        return jaro_winkler_level
-
-    @property
-    def _jaccard_level(self):
-        return jaccard_level
-=======
 from .spark_comparison_level_library import SparkComparisonProperties
->>>>>>> 63f3e706
 
 
 class exact_match(SparkComparisonProperties, ExactMatchBase):
