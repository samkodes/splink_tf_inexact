--- conflicted
+++ resolved
@@ -244,28 +244,12 @@
         # will for loop through this list to register UDFs.
         # List is a tuple of structure (UDF Name, class path, spark return type)
         udfs_register = [
-<<<<<<< HEAD
             ("jaro_winkler", "uk.gov.moj.dash.linkage.JaroWinklerSimilarity", DoubleType()),
             ("jaccard", "uk.gov.moj.dash.linkage.JaccardSimilarity", DoubleType()),
             ("cosine_distance", "uk.gov.moj.dash.linkage.CosineDistance", DoubleType()),
             ("Dmetaphone", "uk.gov.moj.dash.linkage.DoubleMetaphone", StringType()),
             ("DmetaphoneAlt", "uk.gov.moj.dash.linkage.DoubleMetaphoneAlt", StringType()),
             ("QgramTokeniser", "uk.gov.moj.dash.linkage.QgramTokeniser", StringType()),
-=======
-            (
-                "jaro_winkler_sim",
-                "uk.gov.moj.dash.linkage.JaroWinklerSimilarity",
-                DoubleType(),
-            ),
-            ("jaccard_sim", "uk.gov.moj.dash.linkage.JaccardSimilarity", DoubleType()),
-            ("cosine_distance", "uk.gov.moj.dash.linkage.CosineDistance", DoubleType()),
-            ("Dmetaphone", "uk.gov.moj.dash.linkage.DoubleMetaphone", StringType()),
-            (
-                "DmetaphoneAlt",
-                "uk.gov.moj.dash.linkage.DoubleMetaphoneAlt",
-                StringType(),
-            ),
->>>>>>> 063a7809
         ]
         try:
             for udf in udfs_register:
