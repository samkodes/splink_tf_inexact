--- conflicted
+++ resolved
@@ -340,11 +340,8 @@
         self,
         col_name: str,
         distance_threshold: int,
-<<<<<<< HEAD
+        regex_extract: str = None,
         include_colname_in_charts_label=False,
-=======
-        regex_extract: str = None,
->>>>>>> 6e3a2e17
         m_probability=None,
     ) -> ComparisonLevel:
         """Represents a comparison level using a levenshtein distance function,
@@ -352,14 +349,7 @@
         Args:
             col_name (str): Input column name
             distance_threshold (Union[int, float]): The threshold to use to assess
-<<<<<<< HEAD
                 similarity
-            include_colname_in_charts_label (bool, optional): If True, includes
-                col_name in charts label
-=======
-                similarity.
-            regex_extract (str): Regular expression pattern to evaluate a match on.
->>>>>>> 6e3a2e17
             m_probability (float, optional): Starting value for m probability.
                 Defaults to None.
 
@@ -430,11 +420,8 @@
         self,
         col_name: str,
         distance_threshold: float,
-<<<<<<< HEAD
+        regex_extract: str = None,
         include_colname_in_charts_label=False,
-=======
-        regex_extract: str = None,
->>>>>>> 6e3a2e17
         m_probability=None,
     ):
         """Represents a comparison using the jaro distance function
@@ -443,12 +430,9 @@
             col_name (str): Input column name
             distance_threshold (Union[int, float]): The threshold to use to assess
                 similarity
-<<<<<<< HEAD
+            regex_extract (str): Regular expression pattern to evaluate a match on.
             include_colname_in_charts_label (bool, optional): If True, includes
                 col_name in charts label
-=======
-            regex_extract (str): Regular expression pattern to evaluate a match on.
->>>>>>> 6e3a2e17
             m_probability (float, optional): Starting value for m probability.
                 Defaults to None.
 
@@ -501,11 +485,8 @@
         self,
         col_name: str,
         distance_threshold: float,
-<<<<<<< HEAD
+        regex_extract: str = None,
         include_colname_in_charts_label=False,
-=======
-        regex_extract: str = None,
->>>>>>> 6e3a2e17
         m_probability=None,
     ) -> ComparisonLevel:
         """Represents a comparison level using the jaro winkler distance function
@@ -514,12 +495,9 @@
             col_name (str): Input column name
             distance_threshold (Union[int, float]): The threshold to use to assess
                 similarity
-<<<<<<< HEAD
+            regex_extract (str): Regular expression pattern to evaluate a match on.
             include_colname_in_charts_label (bool, optional): If True, includes
                 col_name in charts label
-=======
-            regex_extract (str): Regular expression pattern to evaluate a match on.
->>>>>>> 6e3a2e17
             m_probability (float, optional): Starting value for m probability.
                 Defaults to None.
 
@@ -576,11 +554,8 @@
         self,
         col_name: str,
         distance_threshold: int | float,
-<<<<<<< HEAD
+        regex_extract: str = None,
         include_colname_in_charts_label=False,
-=======
-        regex_extract: str = None,
->>>>>>> 6e3a2e17
         m_probability=None,
     ) -> ComparisonLevel:
         """Represents a comparison level using a jaccard distance function
@@ -589,12 +564,6 @@
             col_name (str): Input column name
             distance_threshold (Union[int, float]): The threshold to use to assess
                 similarity
-<<<<<<< HEAD
-            include_colname_in_charts_label (bool, optional): If True, includes
-                col_name in charts label
-=======
-            regex_extract (str): Regular expression pattern to evaluate a match on.
->>>>>>> 6e3a2e17
             m_probability (float, optional): Starting value for m probability.
                 Defaults to None.
         Examples:
