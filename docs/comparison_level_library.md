---
tags:
  - API
  - comparisons
  - Levenshtein
  - Jaro-Winkler
  - Jaccard
  - Date Difference
  - Distance In KM
<<<<<<< HEAD
  - Array Intersect
=======
  - Columns Reversed
>>>>>>> 61e1e21c
  - Percentage Difference
---
# Documentation for `comparison_level_library` 

The `comparison_level_library` contains pre-made comparison levels available for use to
construct custom comparisons [as described in this topic guide](../topic_guides/customising_comparisons.html#method-3-comparisonlevels).
However, not every comparison level is available for every [Splink-compatible SQL backend](../topic_guides/backends.html).

The pre-made Splink comparison levels available for each SQL dialect are as given in this table:

{% include-markdown "./includes/generated_files/comparison_level_library_dialect_table.md" %}


The detailed API for each of these are outlined below.

## Library comparison level APIs

::: splink.comparison_level_library.NullLevelBase
    handler: python
    selection:
      members:
        -  __init__
    rendering:
      show_root_heading: true
      show_source: false
      heading_level: 2

---

::: splink.comparison_level_library.ExactMatchLevelBase
    handler: python
    selection:
      members:
        -  __init__
    rendering:
      show_root_heading: true
      show_source: false
      heading_level: 2
      
---

::: splink.comparison_level_library.ElseLevelBase
    handler: python
    selection:
      members:
        -  __init__
    rendering:
      show_root_heading: true
      show_source: false
      heading_level: 2

---

::: splink.comparison_level_library.DistanceFunctionLevelBase
    handler: python
    selection:
      members:
        -  __init__
    rendering:
      show_root_heading: true
      show_source: false
      heading_level: 2

---

::: splink.comparison_level_library.LevenshteinLevelBase
    handler: python
    selection:
      members:
        -  __init__
    rendering:
      show_root_heading: true
      show_source: false   
      heading_level: 2

---

::: splink.comparison_level_library.JaroWinklerLevelBase
    handler: python
    selection:
      members:
        -  __init__
    rendering:
      show_root_heading: true
      show_source: false
      heading_level: 2

---

::: splink.comparison_level_library.JaccardLevelBase
    handler: python
    selection:
      members:
        -  __init__
    rendering:
      show_root_heading: true
      show_source: false
      heading_level: 2

---

::: splink.comparison_level_library.ColumnsReversedLevelBase
    handler: python
    selection:
      members:
        -  __init__
    rendering:
      show_root_heading: true
      show_source: false
      heading_level: 2

---

::: splink.comparison_level_library.DistanceInKMLevelBase
    handler: python
    selection:
      members:
        -  __init__
    rendering:
      show_root_heading: true
      show_source: false
      heading_level: 2    

---

::: splink.comparison_level_library.PercentageDifferenceLevelBase
    handler: python
    selection:
      members:
        -  __init__
    rendering:
      show_root_heading: true
      show_source: false
      heading_level: 2   

---

::: splink.comparison_level_library.ArrayIntersectLevelBase
    handler: python
    selection:
      members:
        -  __init__
    rendering:
      show_root_heading: true
      show_source: false
      heading_level: 2

---

::: splink.comparison_level_library.DateDiffLevelBase
    handler: python
    selection:
      members:
        -  __init__
    rendering:
      show_root_heading: true
      show_source: false
      heading_level: 2<|MERGE_RESOLUTION|>--- conflicted
+++ resolved
@@ -7,11 +7,8 @@
   - Jaccard
   - Date Difference
   - Distance In KM
-<<<<<<< HEAD
   - Array Intersect
-=======
   - Columns Reversed
->>>>>>> 61e1e21c
   - Percentage Difference
 ---
 # Documentation for `comparison_level_library` 
