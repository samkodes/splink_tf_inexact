{
 "cells": [
  {
   "cell_type": "markdown",
   "metadata": {},
   "source": [
    "# Defining and customising how record comparisons are made\n",
    "\n",
    "A key feature of Splink is the ability to customise how record comparisons are made - that is, how similarity is defined for different data types.  For example, the definition of similarity that is appropriate for a date of birth field is different than for a first name field.\n",
    "\n",
    "By tailoring the definitions of similarity, linking models are more effectively able to distinguish beteween different gradations of similarity, leading to more accurate data linking models.\n",
    "\n",
    "Note that for performance reasons, Splink requires the user to define `n` discrete levels (gradations) of similarity.\n",
    "\n",
    "## Comparing information\n",
    "\n",
    "Comparisons are defined on pairwise record comparisons.  Suppose for instance your data contains `first_name` and `surname` and `dob`:\n",
    "\n",
    "|id |first_name|surname|dob       |\n",
    "|---|----------|-------|----------|\n",
    "|1  |john      |smith  |1991-04-11|\n",
    "|2  |jon       |smith  |1991-04-17|\n",
    "|3  |john      |smyth  |1991-04-11|\n",
    "\n",
    "To compare these records, at the blocking stage, Splink will set these records against each other in a table of pairwise record comparisons:\n",
    "\n",
    "|id_l|id_r|first_name_l|first_name_r|surname_l|surname_r|dob_l     |dob_r     |\n",
    "|----|----|------------|------------|---------|---------|----------|----------|\n",
    "|1   |2   |john        |jon         |smith    |smith    |1991-04-11|1991-04-17|\n",
    "|1   |3   |john        |john        |smith    |smyth    |1991-04-11|1991-04-11|\n",
    "|2   |3   |jon         |john        |smith    |smyth    |1991-04-17|1991-04-11|\n",
    "\n",
    "\n",
    "When defining comparisons, we are defining rules that operate on each row of this latter table of pairwise comparisons\n",
    "\n",
    "## `Comparisons`, `ComparisonTemplates` and `ComparisonLevels`\n",
    "\n",
    "A Splink model contains a collection of `Comparisons` and `ComparisonLevels` organised in a hierarchy.  An example is as follows:\n",
    "\n",
    "```\n",
    "Data Linking Model\n",
    "├─-- Comparison: Date of birth\n",
    "│    ├─-- ComparisonLevel: Exact match\n",
    "│    ├─-- ComparisonLevel: Up to one character difference\n",
    "│    ├─-- ComparisonLevel: Up to three character difference\n",
    "│    ├─-- ComparisonLevel: All other\n",
    "├─-- Comparison: Name\n",
    "│    ├─-- ComparisonLevel: Exact match on first name and surname\n",
    "│    ├─-- ComparisonLevel: Exact match on first name\n",
    "│    ├─-- etc.\n",
    "```\n",
    "\n",
    "A fuller description of `Comaprison`s and `ComparisonLevel`s can be found [here](https://moj-analytical-services.github.io/splink/comparison.html) and [here](https://moj-analytical-services.github.io/splink/comparison_level.html) respectively.\n",
    "\n",
    "\n",
    "How are these comparisons specified?\n",
    "\n"
   ]
  },
  {
   "cell_type": "markdown",
   "metadata": {},
   "source": [
    "### Three ways of specifying Comparisons\n",
    "\n",
    "In Splink, there are three ways of specifying `Comparisons`:\n",
    "\n",
    "- Using pre-baked comparisons from a backend's `ComparisonLibrary` or `ComparisonTemplateLibrary`.   (Most simple/succinct)\n",
    "- Composing pre-defined `ComparisonLevels` from a backend's `ComparisonLevelLibrary`\n",
    "- Writing a full spec of a `Comparison` by hand (most verbose/flexible)"
   ]
  },
  {
   "cell_type": "markdown",
   "metadata": {},
   "source": [
    "## Method 1: Using the `ComparisonLibrary`\n",
    "\n",
    "The `ComparisonLibrary` for a each backend (`DuckDB`, `Spark`, etc.) contains pre-baked similarity functions that cover many common use cases.\n",
    "\n",
    "These functions generate an entire `Comparison`, composed of several `ComparisonLevels`\n",
    "\n",
    "The following provides an example of using the `ComparisonLibrary` for DuckDB."
   ]
  },
  {
   "cell_type": "code",
<<<<<<< HEAD
   "execution_count": null,
=======
   "execution_count": 10,
>>>>>>> d48909b2
   "metadata": {},
   "outputs": [],
   "source": [
    "from splink.duckdb.duckdb_comparison_library import (\n",
    "    exact_match,\n",
    "    levenshtein_at_thresholds,\n",
    ")\n",
    "\n",
    "first_name_comparison = exact_match(\"first_name\")\n",
    "print(first_name_comparison.human_readable_description)"
   ]
  },
  {
   "cell_type": "markdown",
   "metadata": {},
   "source": [
    "Note that, under the hood, these functions generate a Python dictionary, which conforms to the underlying `.json` specification of a model:"
   ]
  },
  {
   "cell_type": "code",
<<<<<<< HEAD
   "execution_count": null,
   "metadata": {},
   "outputs": [],
=======
   "execution_count": 11,
   "metadata": {},
   "outputs": [
    {
     "data": {
      "text/plain": [
       "{'output_column_name': 'first_name',\n",
       " 'comparison_levels': [{'sql_condition': '\"first_name_l\" IS NULL OR \"first_name_r\" IS NULL',\n",
       "   'label_for_charts': 'Null',\n",
       "   'is_null_level': True},\n",
       "  {'sql_condition': '\"first_name_l\" = \"first_name_r\"',\n",
       "   'label_for_charts': 'Exact match'},\n",
       "  {'sql_condition': 'ELSE', 'label_for_charts': 'All other comparisons'}],\n",
       " 'comparison_description': 'Exact match vs. anything else'}"
      ]
     },
     "execution_count": 11,
     "metadata": {},
     "output_type": "execute_result"
    }
   ],
>>>>>>> d48909b2
   "source": [
    "first_name_comparison.as_dict()"
   ]
  },
  {
   "cell_type": "markdown",
   "metadata": {},
   "source": [
    "We can now generate a second, more complex comparison:"
   ]
  },
  {
   "cell_type": "code",
<<<<<<< HEAD
   "execution_count": null,
   "metadata": {},
   "outputs": [],
=======
   "execution_count": 12,
   "metadata": {},
   "outputs": [
    {
     "name": "stdout",
     "output_type": "stream",
     "text": [
      "Comparison 'Exact match vs. Dob within levenshtein thresholds 1, 2 vs. anything else' of \"dob\".\n",
      "Similarity is assessed using the following ComparisonLevels:\n",
      "    - 'Null' with SQL rule: \"dob_l\" IS NULL OR \"dob_r\" IS NULL\n",
      "    - 'Exact match' with SQL rule: \"dob_l\" = \"dob_r\"\n",
      "    - 'Levenshtein <= 1' with SQL rule: levenshtein(\"dob_l\", \"dob_r\") <= 1\n",
      "    - 'Levenshtein <= 2' with SQL rule: levenshtein(\"dob_l\", \"dob_r\") <= 2\n",
      "    - 'All other comparisons' with SQL rule: ELSE\n",
      "\n"
     ]
    }
   ],
>>>>>>> d48909b2
   "source": [
    "from splink.duckdb.duckdb_comparison_library import (\n",
    "    exact_match,\n",
    "    levenshtein_at_thresholds,\n",
    ")\n",
    "\n",
    "dob_comparison = levenshtein_at_thresholds(\"dob\", [1, 2])\n",
    "print(dob_comparison.human_readable_description)"
   ]
  },
  {
   "cell_type": "markdown",
   "metadata": {},
   "source": [
    "These `Comparisons` can be specified in a data linking model as follows:"
   ]
  },
  {
   "cell_type": "code",
<<<<<<< HEAD
   "execution_count": null,
=======
   "execution_count": 13,
>>>>>>> d48909b2
   "metadata": {},
   "outputs": [],
   "source": [
    "settings = {\n",
    "    \"link_type\": \"dedupe_only\",\n",
    "    \"blocking_rules_to_generate_predictions\": [\n",
    "        \"l.first_name = r.first_name\",\n",
    "        \"l.surname = r.surname\",\n",
    "    ],\n",
    "    \"comparisons\": [\n",
    "        exact_match(\"first_name\"),\n",
    "        levenshtein_at_thresholds(\"dob\", [1, 2]),\n",
    "    ],\n",
    "}"
   ]
  },
  {
   "cell_type": "markdown",
   "metadata": {},
   "source": [
    "## Method 2: Using the `ComparisonTemplateLibrary`\n",
    "\n",
    "The `ComparisonTemplateLibrary` is very similar to `ComparisonLibrary` in that it contains pre-baked similarity functions for each backend (DuckDB, Spark, etc.) to cover common use cases.\n",
    "\n",
    "The key difference is that `ComparisonTemplateLibrary` contains functions to generate a 'best practice' `Comparison` based on the type of data in a given column. This includes: \n",
    " \n",
    "- How comparison is structured (what comparison levels are included, and in what order) \n",
    "- Default parameters (e.g. `levenshtein_thresholds = [1,2]`)\n",
    "\n",
    "The following provides an example of using the ComparisonTemplateLibrary for DuckDB."
   ]
  },
  {
   "cell_type": "code",
<<<<<<< HEAD
   "execution_count": null,
   "metadata": {},
   "outputs": [],
=======
   "execution_count": 14,
   "metadata": {},
   "outputs": [
    {
     "name": "stdout",
     "output_type": "stream",
     "text": [
      "Comparison 'Exact match vs. Date_Of_Birth within levenshtein thresholds 1, 2 vs. Dates within the following thresholds Year(s): 1, Year(s): 10 vs. anything else' of \"date_of_birth\".\n",
      "Similarity is assessed using the following ComparisonLevels:\n",
      "    - 'Null' with SQL rule: \"date_of_birth_l\" IS NULL OR \"date_of_birth_r\" IS NULL\n",
      "    - 'Exact match' with SQL rule: \"date_of_birth_l\" = \"date_of_birth_r\"\n",
      "    - 'Levenshtein <= 1' with SQL rule: levenshtein(\"date_of_birth_l\", \"date_of_birth_r\") <= 1\n",
      "    - 'Levenshtein <= 2' with SQL rule: levenshtein(\"date_of_birth_l\", \"date_of_birth_r\") <= 2\n",
      "    - 'Within 1 year' with SQL rule: \n",
      "        abs(date_diff('year', \"date_of_birth_l\", \"date_of_birth_r\")) <= 1\n",
      "    \n",
      "    - 'Within 10 years' with SQL rule: \n",
      "        abs(date_diff('year', \"date_of_birth_l\", \"date_of_birth_r\")) <= 10\n",
      "    \n",
      "    - 'All other comparisons' with SQL rule: ELSE\n",
      "\n"
     ]
    }
   ],
>>>>>>> d48909b2
   "source": [
    "from splink.duckdb.duckdb_comparison_template_library import date_comparison\n",
    "\n",
    "date_of_birth_comparison = date_comparison(\"date_of_birth\")\n",
    "print(date_of_birth_comparison.human_readable_description)"
   ]
  },
  {
   "cell_type": "markdown",
   "metadata": {},
   "source": [
    "These `Comparisons` can be specified in a data linking model as follows:"
   ]
  },
  {
   "cell_type": "code",
<<<<<<< HEAD
   "execution_count": null,
=======
   "execution_count": 15,
>>>>>>> d48909b2
   "metadata": {},
   "outputs": [],
   "source": [
    "settings = {\n",
    "    \"link_type\": \"dedupe_only\",\n",
    "    \"blocking_rules_to_generate_predictions\": [\n",
    "        \"l.first_name = r.first_name\",\n",
    "        \"l.surname = r.surname\",\n",
    "    ],\n",
    "    \"comparisons\": [\n",
    "        exact_match(\"first_name\"),\n",
    "        date_comparison(\"dob\"),\n",
    "    ],\n",
    "}"
   ]
  },
  {
   "cell_type": "markdown",
   "metadata": {},
   "source": [
    "You can customise a `ComparisonTemplate` by choosing your own values for the [function parameters](../comparison_template_library.md), but for anything more bespoke you will want to construct a `Comparison` with `ComparisonLevels` or provide the spec as a dictionary."
   ]
  },
  {
   "cell_type": "markdown",
   "metadata": {},
   "source": [
    "## Method 3: `ComparisonLevels`\n",
    "\n",
    "The `ComparisonLevels` API provides a lower-level API that gives the user greater control over their comparisons.\n",
    "\n",
    "For example, the user may wish to specify a comparison that has levels for a match on dmetaphone and jaro_winkler of the `first_name` field.  \n",
    "\n",
    "The below example assumes the user has derived a column `dmeta_first_name` which contains the dmetaphone of the first name."
   ]
  },
  {
   "cell_type": "code",
<<<<<<< HEAD
   "execution_count": null,
=======
   "execution_count": 16,
>>>>>>> d48909b2
   "metadata": {},
   "outputs": [],
   "source": [
    "from splink.spark.spark_comparison_level_library import (\n",
    "    exact_match_level,\n",
    "    null_level,\n",
    "    else_level,\n",
    ")\n",
    "from splink.spark.spark_comparison_library import levenshtein_at_thresholds\n",
    "\n",
    "comparison_first_name = {\n",
    "    \"output_column_name\": \"first_name\",\n",
    "    \"comparison_description\": \"First name jaro dmeta\",\n",
    "    \"comparison_levels\": [\n",
    "        null_level(\"first_name\"),\n",
    "        exact_match_level(\"first_name\", term_frequency_adjustments=True),\n",
    "        exact_match_level(\"dmeta_first_name\", term_frequency_adjustments=True),\n",
    "        else_level(),\n",
    "    ],\n",
    "}\n",
    "\n",
    "\n",
    "from splink.comparison.comparison import Comparison\n",
    "\n",
    "print(Comparison(comparison_first_name).human_readable_description)"
   ]
  },
  {
   "cell_type": "markdown",
   "metadata": {},
   "source": [
    "This can now be specified in the settings dictionary as follows:"
   ]
  },
  {
   "cell_type": "code",
<<<<<<< HEAD
   "execution_count": null,
=======
   "execution_count": 17,
>>>>>>> d48909b2
   "metadata": {},
   "outputs": [],
   "source": [
    "settings = {\n",
    "    \"link_type\": \"dedupe_only\",\n",
    "    \"blocking_rules_to_generate_predictions\": [\n",
    "        \"l.first_name = r.first_name\",\n",
    "        \"l.surname = r.surname\",\n",
    "    ],\n",
    "    \"comparisons\": [\n",
    "        comparison_first_name,  # The comparison specified above using ComparisonLevels\n",
    "        levenshtein_at_thresholds(\n",
    "            \"dob\", [1, 2], term_frequency_adjustments=True\n",
    "        ),  # From comparison_library\n",
    "    ],\n",
    "}"
   ]
  },
  {
   "cell_type": "markdown",
   "metadata": {},
   "source": [
    "## Method 4: Providing the spec as a dictionary\n",
    "\n",
    "Ultimately, comparisons are specified as a dictionary which conforms to [the formal `jsonschema` specification of the settings dictionary](https://github.com/moj-analytical-services/splink/blob/master/splink/files/settings_jsonschema.json) and [here](https://moj-analytical-services.github.io/splink/).\n",
    "\n",
    "The library functions described above are convenience functions that provide a shorthand way to produce valid dictionaries.\n",
    "\n",
    "For maximium control over your settings, you can specify your comparisons as a dictionary."
   ]
  },
  {
   "cell_type": "code",
<<<<<<< HEAD
   "execution_count": null,
=======
   "execution_count": 18,
>>>>>>> d48909b2
   "metadata": {},
   "outputs": [],
   "source": [
    "comparison_first_name = {\n",
    "    \"output_column_name\": \"first_name\",\n",
    "    \"comparison_description\": \"First name jaro dmeta\",\n",
    "    \"comparison_levels\": [\n",
    "        {\n",
    "            \"sql_condition\": \"first_name_l IS NULL OR first_name_r IS NULL\",\n",
    "            \"label_for_charts\": \"Null\",\n",
    "            \"is_null_level\": True,\n",
    "        },\n",
    "        {\n",
    "            \"sql_condition\": \"first_name_l = first_name_r\",\n",
    "            \"label_for_charts\": \"Exact match\",\n",
    "            \"tf_adjustment_column\": \"first_name\",\n",
    "            \"tf_adjustment_weight\": 1.0,\n",
    "            \"tf_minimum_u_value\": 0.001,\n",
    "        },\n",
    "        {\n",
    "            \"sql_condition\": \"dmeta_first_name_l = dmeta_first_name_r\",\n",
    "            \"label_for_charts\": \"Exact match\",\n",
    "            \"tf_adjustment_column\": \"dmeta_first_name\",\n",
    "            \"tf_adjustment_weight\": 1.0,\n",
    "        },\n",
    "        {\n",
    "            \"sql_condition\": \"jaro_winkler_sim(first_name_l, first_name_r) > 0.8\",\n",
    "            \"label_for_charts\": \"Exact match\",\n",
    "            \"tf_adjustment_column\": \"first_name\",\n",
    "            \"tf_adjustment_weight\": 0.5,\n",
    "            \"tf_minimum_u_value\": 0.001,\n",
    "        },\n",
    "        {\"sql_condition\": \"ELSE\", \"label_for_charts\": \"All other comparisons\"},\n",
    "    ],\n",
    "}\n",
    "\n",
    "settings = {\n",
    "    \"link_type\": \"dedupe_only\",\n",
    "    \"blocking_rules_to_generate_predictions\": [\n",
    "        \"l.first_name = r.first_name\",\n",
    "        \"l.surname = r.surname\",\n",
    "    ],\n",
    "    \"comparisons\": [\n",
    "        comparison_first_name,  # The comparison specified above using the dict\n",
    "        levenshtein_at_thresholds(\n",
    "            \"dob\", [1, 2], term_frequency_adjustments=True\n",
    "        ),  # From comparison_library\n",
    "    ],\n",
    "}"
   ]
  },
  {
   "attachments": {},
   "cell_type": "markdown",
   "metadata": {},
   "source": [
    "## Creating Comparisons for specific data types\n",
    "\n",
    "For creating comparisons by data type, see the dedicated [topic guide](comparison_templates.ipynb)."
   ]
  }
 ],
 "metadata": {
  "kernelspec": {
   "display_name": "splink_dev_env",
   "language": "python",
   "name": "python3"
  },
  "language_info": {
   "codemirror_mode": {
    "name": "ipython",
    "version": 3
   },
   "file_extension": ".py",
   "mimetype": "text/x-python",
   "name": "python",
   "nbconvert_exporter": "python",
   "pygments_lexer": "ipython3",
<<<<<<< HEAD
   "version": "3.10.8"
=======
   "version": "3.9.12"
>>>>>>> d48909b2
  },
  "vscode": {
   "interpreter": {
    "hash": "40ed3ce993a5a5d83f829fe220d0ce5dc391ba3c1504651e486245c4727b11f2"
   }
  }
 },
 "nbformat": 4,
 "nbformat_minor": 4
}<|MERGE_RESOLUTION|>--- conflicted
+++ resolved
@@ -85,11 +85,7 @@
   },
   {
    "cell_type": "code",
-<<<<<<< HEAD
-   "execution_count": null,
-=======
    "execution_count": 10,
->>>>>>> d48909b2
    "metadata": {},
    "outputs": [],
    "source": [
@@ -111,11 +107,6 @@
   },
   {
    "cell_type": "code",
-<<<<<<< HEAD
-   "execution_count": null,
-   "metadata": {},
-   "outputs": [],
-=======
    "execution_count": 11,
    "metadata": {},
    "outputs": [
@@ -137,7 +128,6 @@
      "output_type": "execute_result"
     }
    ],
->>>>>>> d48909b2
    "source": [
     "first_name_comparison.as_dict()"
    ]
@@ -151,11 +141,6 @@
   },
   {
    "cell_type": "code",
-<<<<<<< HEAD
-   "execution_count": null,
-   "metadata": {},
-   "outputs": [],
-=======
    "execution_count": 12,
    "metadata": {},
    "outputs": [
@@ -174,7 +159,6 @@
      ]
     }
    ],
->>>>>>> d48909b2
    "source": [
     "from splink.duckdb.duckdb_comparison_library import (\n",
     "    exact_match,\n",
@@ -194,11 +178,7 @@
   },
   {
    "cell_type": "code",
-<<<<<<< HEAD
-   "execution_count": null,
-=======
    "execution_count": 13,
->>>>>>> d48909b2
    "metadata": {},
    "outputs": [],
    "source": [
@@ -233,11 +213,6 @@
   },
   {
    "cell_type": "code",
-<<<<<<< HEAD
-   "execution_count": null,
-   "metadata": {},
-   "outputs": [],
-=======
    "execution_count": 14,
    "metadata": {},
    "outputs": [
@@ -262,7 +237,6 @@
      ]
     }
    ],
->>>>>>> d48909b2
    "source": [
     "from splink.duckdb.duckdb_comparison_template_library import date_comparison\n",
     "\n",
@@ -279,11 +253,7 @@
   },
   {
    "cell_type": "code",
-<<<<<<< HEAD
-   "execution_count": null,
-=======
    "execution_count": 15,
->>>>>>> d48909b2
    "metadata": {},
    "outputs": [],
    "source": [
@@ -322,11 +292,7 @@
   },
   {
    "cell_type": "code",
-<<<<<<< HEAD
-   "execution_count": null,
-=======
    "execution_count": 16,
->>>>>>> d48909b2
    "metadata": {},
    "outputs": [],
    "source": [
@@ -363,11 +329,7 @@
   },
   {
    "cell_type": "code",
-<<<<<<< HEAD
-   "execution_count": null,
-=======
    "execution_count": 17,
->>>>>>> d48909b2
    "metadata": {},
    "outputs": [],
    "source": [
@@ -401,11 +363,7 @@
   },
   {
    "cell_type": "code",
-<<<<<<< HEAD
-   "execution_count": null,
-=======
    "execution_count": 18,
->>>>>>> d48909b2
    "metadata": {},
    "outputs": [],
    "source": [
@@ -484,11 +442,7 @@
    "name": "python",
    "nbconvert_exporter": "python",
    "pygments_lexer": "ipython3",
-<<<<<<< HEAD
-   "version": "3.10.8"
-=======
    "version": "3.9.12"
->>>>>>> d48909b2
   },
   "vscode": {
    "interpreter": {
