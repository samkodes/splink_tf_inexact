# Topic Guides

This section contains in-depth guides on a variety of topics and concepts within Splink, as well as data linking more generally. These are intended to provide an extra layer of detail ontop of the Splink [tutorial](../demos/00_Tutorial_Introduction.ipynb) and [examples](../examples_index.md).

The topic guides are broken up into the following categories:

<<<<<<< HEAD
1. [Record Linkage Theory](record_linkage.md) - for an introduction to data linkage from a theoretical perspective, and to help build some intuition around the parameters being estimated in Splink models.
2. [Linkage Models in Splink](backends.md) - for an introduction to the building blocks of a Splink model. Including the supported SQL Backends and how to define a model with a Splink Settings dictionary.
3. [Data Preparation](./feature_engineering.md) - for guidance on perparing your data for linkage. Including guidance on feature engineering to help improve Splink models.
=======
1. [Record Linkage Theory](record_linkage.md) - for an introduction to data linkage from a theoretical perspective, and to help build some intuition around the parameters being estimated in Splink models.  
2. [Linkage Models in Splink](backends/backends.md) - for an introduction to the building blocks of a Splink model. Including the supported SQL Backends and how to define a model with a Splink Settings dictionary.
3. [Data Preparation](./feature_engineering.md) - for guidance on perparing your data for linkage. Including guidance on feature engineering to help improve Splink models. 
>>>>>>> 861f24e3
4. [Comparing Records](./customising_comparisons.ipynb) - for guidance on defining `Comparison`s withing a Splink model. Including how comparing records are structured within `Comparison`s, how to utilise string comparators for fuzzy matching and how deal with skewed data with Term Frequency Adjustments.
5. [Blocking](./blocking_rules.md) - for an introduction to Blocking Rules and their purpose within record linkage. Including how blocking rules are used in different contexts within Splink.
6. [Performance](./optimising_spark.md) - for guidance on how to make Splink models run more efficiently.
7. Model Training - for guidance on the methods for training a Splink model, and how to choose them for specific use cases. (Coming soon)
8. Clustering - for guidance on how records are clustered together. (Coming Soon)
9. Model QA - for guidance on how to Quality Assure a Splink model & the resulting clusters. Including Clerical Labelling. (Coming Soon)<|MERGE_RESOLUTION|>--- conflicted
+++ resolved
@@ -4,15 +4,9 @@
 
 The topic guides are broken up into the following categories:
 
-<<<<<<< HEAD
-1. [Record Linkage Theory](record_linkage.md) - for an introduction to data linkage from a theoretical perspective, and to help build some intuition around the parameters being estimated in Splink models.
-2. [Linkage Models in Splink](backends.md) - for an introduction to the building blocks of a Splink model. Including the supported SQL Backends and how to define a model with a Splink Settings dictionary.
-3. [Data Preparation](./feature_engineering.md) - for guidance on perparing your data for linkage. Including guidance on feature engineering to help improve Splink models.
-=======
 1. [Record Linkage Theory](record_linkage.md) - for an introduction to data linkage from a theoretical perspective, and to help build some intuition around the parameters being estimated in Splink models.  
 2. [Linkage Models in Splink](backends/backends.md) - for an introduction to the building blocks of a Splink model. Including the supported SQL Backends and how to define a model with a Splink Settings dictionary.
 3. [Data Preparation](./feature_engineering.md) - for guidance on perparing your data for linkage. Including guidance on feature engineering to help improve Splink models. 
->>>>>>> 861f24e3
 4. [Comparing Records](./customising_comparisons.ipynb) - for guidance on defining `Comparison`s withing a Splink model. Including how comparing records are structured within `Comparison`s, how to utilise string comparators for fuzzy matching and how deal with skewed data with Term Frequency Adjustments.
 5. [Blocking](./blocking_rules.md) - for an introduction to Blocking Rules and their purpose within record linkage. Including how blocking rules are used in different contexts within Splink.
 6. [Performance](./optimising_spark.md) - for guidance on how to make Splink models run more efficiently.
