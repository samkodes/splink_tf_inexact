---
tags:
  - API
  - Phonetic Transformations
  - Comparisons
  - Blocking
  - Soundex
  - Metaphone
  - Double Metaphone
---


# Phonetic transformation algorithms

Phonetic transformation algorithms can be used to identify words that sound similar, even if they are spelled differently (e.g. "Stephen" vs "Steven"). These algorithms to give another type of fuzzy match and are often generated in the [Feature Engineering](feature_engineering.md#phonetic-transformations) step of record linkage.

Once generated, phonetic matches can be used within [comparisons & comparison levels](customising_comparisons.ipynb) and [blocking rules](blocking_rules.md).

E.g. For a comparison including a [Double Metaphone](#double-metaphone) phonetic match using the [name_comparison](../comparison_template_library.md#splink.comparison_template_library.NameComparisonBase) function from the [comparison template library](customising_comparisons.ipynb#name-comparisons):

<<<<<<< HEAD
```python
import splink.duckdb.duckdb_comparison_template_library as ctl
=======
=== "DuckDB"
    ```python
    import splink.duckdb.duckdb_comparison_template_library as ctl
>>>>>>> 6e3a2e17

    first_name_comparison = ctl.name_comparison(
                            "first_name",
                            phonetic_col_name = "first_name_dm")
    print(first_name_comparison.human_readable_description)
    ```
=== "Spark"
    ```python
    import splink.spark.spark_comparison_template_library as ctl

    first_name_comparison = ctl.name_comparison(
                            "first_name",
                            phonetic_col_name = "first_name_dm")
    print(first_name_comparison.human_readable_description)
    ```

> Comparison 'Exact match vs. Names with phonetic exact match vs. Names within jaro_winkler thresholds 0.95, 0.88 vs. anything else' of "first_name" and "first_name_dm".
>
> Similarity is assessed using the following ComparisonLevels:
>
>    - 'Null' with SQL rule: "first_name_l" IS NULL OR "first_name_r" IS NULL
>    - 'Exact match first_name' with SQL rule: "first_name_l" = "first_name_r"
>    - 'Exact match first_name_dm' with SQL rule: "first_name_dm_l" = "first_name_dm_r"
>    - 'Jaro_winkler_similarity >= 0.95' with SQL rule: jaro_winkler_similarity("first_name_l", "first_name_r") >= 0.95
>    - 'Jaro_winkler_similarity >= 0.88' with SQL rule: jaro_winkler_similarity("first_name_l", "first_name_r") >= 0.88
>    - 'All other comparisons' with SQL rule: ELSE

<hr>

## Algorithms

Below are some examples of well known phonetic transformation algorithmns.

### Soundex

Soundex is a phonetic algorithm that assigns a code to words based on their sound. The Soundex algorithm works by converting a word into a four-character code, where the first character is the first letter of the word, and the next three characters are numerical codes representing the word's remaining consonants. Vowels and some consonants, such as H, W, and Y, are ignored.

#### Algorithm Steps

The Soundex algorithm works by following these steps:

1. Retain the first letter of the word and remove all other vowels and the letters "H", "W", and "Y".

2. Replace each remaining consonant (excluding the first letter) with a numerical code as follows:
    1. B, F, P, and V are replaced with "1"
    2. C, G, J, K, Q, S, X, and Z are replaced with "2"
    3. D and T are replaced with "3"
    4. L is replaced with "4"
    5. M and N are replaced with "5"
    6. R is replaced with "6"

3. Combine the first letter and the numerical codes to form a four-character code. If there are fewer than four characters, pad the code with zeros.

???+ example

<<<<<<< HEAD
#### Sample Code

You can test out the Soundex transformation between two strings through the [phonetics](https://github.com/ZackDibe/phonetics) package.

```python
import phonetics
print(phonetics.soundex("Smith"), phonetics.soundex("Smyth"))
```
> S5030 S5030

=======
    The Soundex code for the name "Smith" is S530, and the code for "Smyth" is also S530. This allows for similar-sounding names to be indexed and searched together.
>>>>>>> 6e3a2e17

<hr>

### Metaphone
Metaphone is an improved version of the Soundex algorithm that was developed to handle a wider range of words and languages. The Metaphone algorithm assigns a code to a word based on its phonetic pronunciation, but it takes into account the sound of the entire word, rather than just its first letter and consonants.
The Metaphone algorithm works by applying a set of rules to the word's pronunciation, such as converting the "TH" sound to a "T" sound, or removing silent letters. The resulting code is a variable-length string of letters that represents the word's pronunciation.

#### Algorithm Steps

The Metaphone algorithm works by following these steps:

1. Convert the word to uppercase and remove all non-alphabetic characters.

2. Apply a set of pronunciation rules to the word, such as:
    1. Convert the letters "C" and "K" to "K"
    2. Convert the letters "PH" to "F"
    3. Convert the letters "W" and "H" to nothing if they are not at the beginning of the word

3. Apply a set of replacement rules to the resulting word, such as:
    1. Replace the letter "G" with "J" if it is followed by an "E", "I", or "Y"
    2. Replace the letter "C" with "S" if it is followed by an "E", "I", or "Y"
    3. Replace the letter "X" with "KS"

4. If the resulting word ends with "S", remove it.

5. If the resulting word ends with "ED", "ING", or "ES", remove it.

6. If the resulting word starts with "KN", "GN", "PN", "AE", "WR", or "WH", remove the first letter.

7. If the resulting word starts with a vowel, retain the first letter.

8. Retain the first four characters of the resulting word, or pad it with zeros if it has fewer than four characters.

???+ example 

    The Metaphone code for the name "Smith" is SM0, and the code for "Smyth" is also SM0. This allows for more accurate indexing and searching of similar-sounding words.

<hr>

#### Sample Code

You can test out the Metaphone transformation between two strings through the [phonetics](https://github.com/ZackDibe/phonetics) package.

```python
import phonetics
print(phonetics.metaphone("Smith"), phonetics.metaphone("Smyth"))
```
> SM0 SM0


<hr>

### Double Metaphone
Double Metaphone is an extension of the Metaphone algorithm that generates two codes for each word, one for the primary pronunciation and one for an alternate pronunciation. The Double Metaphone algorithm is designed to handle a wide range of languages and dialects, and it is more accurate than the original Metaphone algorithm.

The Double Metaphone algorithm works by applying a set of rules to the word's pronunciation, similar to the Metaphone algorithm, but it generates two codes for each word. The primary code is the most likely pronunciation of the word, while the alternate code represents a less common pronunciation.

#### Algorithm Steps

The Double Metaphone algorithm works by following these steps:

1. Convert the word to uppercase and remove all non-alphabetic characters.

2. Apply a set of pronunciation rules to the word, such as:
    1. Convert the letters "C" and "K" to "K"
    2. Convert the letters "PH" to "F"
    3. Convert the letters "W" and "H" to nothing if they are not at the beginning of the word

3. Apply a set of replacement rules to the resulting word, such as:
    1. Replace the letter "G" with "J" if it is followed by an "E", "I", or "Y"
    2. Replace the letter "C" with "S" if it is followed by an "E", "I", or "Y"
    3. Replace the letter "X" with "KS"

4. If the resulting word ends with "S", remove it.

5. If the resulting word ends with "ED", "ING", or "ES", remove it.

6. If the resulting word starts with "KN", "GN", "PN", "AE", "WR", or "WH", remove the first letter.

7. If the resulting word starts with "X", "Z", "GN", or "KN", retain the first two characters.

8. Apply a second set of rules to the resulting word to generate an alternative code.

9. Return the primary and alternative codes as a tuple.

The second set of rules for the alternative code is similar to the first set, but it takes into account different contexts in the word. The alternative code is generated by following these steps:

1. Apply a set of prefix rules, such as:
    1. Convert the letter "G" at the beginning of the word to "K" if it is followed by "N", "NED", or "NER"
    2. Convert the letter "A" at the beginning of the word to "E" if it is followed by "SCH"

2. Apply a set of suffix rules, such as:
    1. Convert the letters "E" and "I" at the end of the word to "Y"
    2. Convert the letters "S" and "Z" at the end of the word to "X"
    3. Remove the letter "D" at the end of the word if it is preceded by "N"

3. Apply a set of replacement rules, such as:
    1. Replace the letter "C" with "X" if it is followed by "IA" or "H"
    2. Replace the letter "T" with "X" if it is followed by "IA" or "CH"

4. Retain the first four characters of the resulting word, or pad it with zeros if it has fewer than four characters.

5. If the resulting word starts with "X", "Z", "GN", or "KN", retain the first two characters.

6. Return the alternative code.

<<<<<<< HEAD
For example, the Double Metaphone code for the name "Smith" is SM0 and XMT, while the code for "Smyth" is also SM0 and XMT. This allows for even more accurate indexing and searching of similar-sounding words.

#### Sample Code

You can test out the Metaphone transformation between two strings through the [phonetics](https://github.com/ZackDibe/phonetics) package.

```python
import phonetics
print(phonetics.dmetaphone("Smith"), phonetics.dmetaphone("Smyth"))
```
> ('SM0', 'XMT') ('SM0', 'XMT')
=======
???+ example

    The Double Metaphone code for the name "Smith" is SM0 and XMT, while the code for "Smyth" is also SM0 and XMT. This allows for even more accurate indexing and searching of similar-sounding words.

<hr>
>>>>>>> 6e3a2e17
<|MERGE_RESOLUTION|>--- conflicted
+++ resolved
@@ -18,14 +18,10 @@
 
 E.g. For a comparison including a [Double Metaphone](#double-metaphone) phonetic match using the [name_comparison](../comparison_template_library.md#splink.comparison_template_library.NameComparisonBase) function from the [comparison template library](customising_comparisons.ipynb#name-comparisons):
 
-<<<<<<< HEAD
-```python
-import splink.duckdb.duckdb_comparison_template_library as ctl
-=======
+
 === "DuckDB"
     ```python
     import splink.duckdb.duckdb_comparison_template_library as ctl
->>>>>>> 6e3a2e17
 
     first_name_comparison = ctl.name_comparison(
                             "first_name",
@@ -81,20 +77,14 @@
 
 ???+ example
 
-<<<<<<< HEAD
-#### Sample Code
-
-You can test out the Soundex transformation between two strings through the [phonetics](https://github.com/ZackDibe/phonetics) package.
-
-```python
-import phonetics
-print(phonetics.soundex("Smith"), phonetics.soundex("Smyth"))
-```
-> S5030 S5030
-
-=======
-    The Soundex code for the name "Smith" is S530, and the code for "Smyth" is also S530. This allows for similar-sounding names to be indexed and searched together.
->>>>>>> 6e3a2e17
+    You can test out the Soundex transformation between two strings through the [phonetics](https://github.com/ZackDibe/phonetics) package.
+
+    ```python
+    import phonetics
+    print(phonetics.soundex("Smith"), phonetics.soundex("Smyth"))
+    ```
+    > S5030 S5030
+
 
 <hr>
 
@@ -134,15 +124,15 @@
 
 <hr>
 
-#### Sample Code
-
-You can test out the Metaphone transformation between two strings through the [phonetics](https://github.com/ZackDibe/phonetics) package.
-
-```python
-import phonetics
-print(phonetics.metaphone("Smith"), phonetics.metaphone("Smyth"))
-```
-> SM0 SM0
+???+ example
+
+    You can test out the Metaphone transformation between two strings through the [phonetics](https://github.com/ZackDibe/phonetics) package.
+
+    ```python
+    import phonetics
+    print(phonetics.metaphone("Smith"), phonetics.metaphone("Smyth"))
+    ```
+    > SM0 SM0
 
 
 <hr>
@@ -201,22 +191,14 @@
 
 6. Return the alternative code.
 
-<<<<<<< HEAD
-For example, the Double Metaphone code for the name "Smith" is SM0 and XMT, while the code for "Smyth" is also SM0 and XMT. This allows for even more accurate indexing and searching of similar-sounding words.
-
-#### Sample Code
-
-You can test out the Metaphone transformation between two strings through the [phonetics](https://github.com/ZackDibe/phonetics) package.
-
-```python
-import phonetics
-print(phonetics.dmetaphone("Smith"), phonetics.dmetaphone("Smyth"))
-```
-> ('SM0', 'XMT') ('SM0', 'XMT')
-=======
 ???+ example
 
-    The Double Metaphone code for the name "Smith" is SM0 and XMT, while the code for "Smyth" is also SM0 and XMT. This allows for even more accurate indexing and searching of similar-sounding words.
-
-<hr>
->>>>>>> 6e3a2e17
+    You can test out the Metaphone transformation between two strings through the [phonetics](https://github.com/ZackDibe/phonetics) package.
+
+    ```python
+    import phonetics
+    print(phonetics.dmetaphone("Smith"), phonetics.dmetaphone("Smyth"))
+    ```
+    > ('SM0', 'XMT') ('SM0', 'XMT')
+
+<hr>