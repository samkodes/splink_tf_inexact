import duckdb
import pandas as pd

from splink.analyse_blocking import (
    cumulative_comparisons_generated_by_blocking_rules,
)
from splink.blocking import BlockingRule
from splink.duckdb.linker import DuckDBLinker

from .basic_settings import get_settings_dict
from .decorator import mark_with_dialects_excluding


@mark_with_dialects_excluding()
def test_analyse_blocking_slow_methodology(test_helpers, dialect):
    helper = test_helpers[dialect]
    Linker = helper.Linker
    brl = helper.brl

    df_1 = pd.DataFrame(
        [
            {"unique_id": 1, "first_name": "John", "surname": "Smith"},
            {"unique_id": 2, "first_name": "Mary", "surname": "Jones"},
            {"unique_id": 3, "first_name": "Jane", "surname": "Taylor"},
            {"unique_id": 4, "first_name": "John", "surname": "Brown"},
        ]
    )

    df_2 = pd.DataFrame(
        [
            {"unique_id": 1, "first_name": "John", "surname": "Smyth"},
            {"unique_id": 2, "first_name": "Mary", "surname": "Jones"},
            {"unique_id": 3, "first_name": "Jayne", "surname": "Tailor"},
        ]
    )
    settings = {"link_type": "dedupe_only"}
    linker = Linker(df_1, settings, **helper.extra_linker_args())

    res = linker.count_num_comparisons_from_blocking_rule(
        "1=1",
    )
    assert res == 4 * 3 / 2

    res = linker.count_num_comparisons_from_blocking_rule(
        "l.first_name = r.first_name",
    )
    assert res == 1

    settings = {"link_type": "link_only"}
    linker = Linker([df_1, df_2], settings, **helper.extra_linker_args())
    res = linker.count_num_comparisons_from_blocking_rule(
        "1=1",
    )
    assert res == 4 * 3

    res = linker.count_num_comparisons_from_blocking_rule(
        "l.surname = r.surname",
    )
    assert res == 1

    res = linker.count_num_comparisons_from_blocking_rule(
        "l.first_name = r.first_name",
    )
    assert res == 3

    settings = {"link_type": "link_and_dedupe"}

    linker = Linker([df_1, df_2], settings, **helper.extra_linker_args())

    res = linker.count_num_comparisons_from_blocking_rule(
        "1=1",
    )
    expected = 4 * 3 + (4 * 3 / 2) + (3 * 2 / 2)
    assert res == expected

    rule = "l.first_name = r.first_name and l.surname = r.surname"
    res = linker.count_num_comparisons_from_blocking_rule(
        rule,
    )

    assert res == 1

    rule = brl.and_(
        brl.exact_match_rule("first_name"),
        brl.exact_match_rule("surname"),
    )
    res = linker.count_num_comparisons_from_blocking_rule(
        rule,
    )


def validate_blocking_output(linker, expected_out, **kwargs):
    records = cumulative_comparisons_generated_by_blocking_rules(linker, **kwargs)

    assert expected_out["row_count"] == list(map(lambda x: x["row_count"], records))

    assert expected_out["cumulative_rows"] == list(
        map(lambda x: x["cumulative_rows"], records)
    )

    assert expected_out["cartesian"] == records[0]["cartesian"]


@mark_with_dialects_excluding()
def test_blocking_records_accuracy(test_helpers, dialect):
    from numpy import nan

    helper = test_helpers[dialect]
    Linker = helper.Linker
    brl = helper.brl
    df = pd.read_csv("./tests/datasets/fake_1000_from_splink_demos.csv")
    # resolve an issue w/ pyspark nulls
    df = df.fillna(nan).replace([nan], [None])

    linker_settings = Linker(df, get_settings_dict(), **helper.extra_linker_args())

    # dedupe only
    validate_blocking_output(
        linker_settings,
        expected_out={
            "row_count": [3167],
            "cumulative_rows": [3167],
            "cartesian": 499500,
        },
        blocking_rules=None,
    )

    # dedupe only with additional brs
    blocking_rules = [
        "l.surname = r.surname",
        "l.first_name = r.first_name",
    ]

    validate_blocking_output(
        linker_settings,
        expected_out={
            "row_count": [3167, 1654],
            "cumulative_rows": [3167, 4821],
            "cartesian": 499500,
        },
        blocking_rules=blocking_rules,
    )

    blocking_rules = [
        brl.exact_match_rule("first_name"),
        brl.and_(
            brl.exact_match_rule("first_name"),
            brl.exact_match_rule("surname"),
        ),
        "l.dob = r.dob",
    ]

    validate_blocking_output(
        linker_settings,
        expected_out={
            "row_count": [2253, 0, 1244],
            "cumulative_rows": [2253, 2253, 3497],
            "cartesian": 499500,
        },
        blocking_rules=blocking_rules,
    )

    # link and dedupe + link only without settings
    blocking_rules = [
        "l.surname = r.surname",
        brl.or_(
            brl.exact_match_rule("first_name"),
            "substr(l.dob,1,4) = substr(r.dob,1,4)",
        ),
        "l.city = r.city",
    ]

    settings = {"link_type": "link_and_dedupe"}
    linker_settings = Linker([df, df], settings, **helper.extra_linker_args())
    validate_blocking_output(
        linker_settings,
        expected_out={
            "row_count": [13591, 50245, 137280],
            "cumulative_rows": [13591, 63836, 201116],
            "cartesian": 1999000,
        },
        blocking_rules=blocking_rules,
    )

    settings = {"link_type": "link_only"}
    linker_settings = Linker([df, df], settings, **helper.extra_linker_args())
    validate_blocking_output(
        linker_settings,
        expected_out={
            "row_count": [7257, 25161, 68640],
            "cumulative_rows": [7257, 32418, 101058],
            "cartesian": 1000000,
        },
        blocking_rules=blocking_rules,
    )

    # now multi-table
    # still link only
    linker_settings = Linker([df, df, df], settings, **helper.extra_linker_args())
    validate_blocking_output(
        linker_settings,
        expected_out={
            # number of links per block simply related to two-frame case
            "row_count": [3 * 7257, 3 * 25161, 3 * 68640],
            "cumulative_rows": [
                3 * 7257,
                3 * 7257 + 3 * 25161,
                3 * 7257 + 3 * 25161 + 3 * 68640,
            ],
            "cartesian": 3_000_000,
        },
        blocking_rules=blocking_rules,
    )

    settings = {"link_type": "link_and_dedupe"}
    linker_settings = Linker([df, df, df], settings, **helper.extra_linker_args())
    validate_blocking_output(
        linker_settings,
        expected_out={
            # and as above,
            "row_count": [31272, 113109, 308880],
            "cumulative_rows": [31272, 31272 + 113109, 31272 + 113109 + 308880],
            "cartesian": (3000 * 2999) // 2,
        },
        blocking_rules=blocking_rules,
    )


def test_analyse_blocking_fast_methodology():
    df_1 = pd.DataFrame(
        [
            {"unique_id": 1, "first_name": "John", "surname": "Smith"},
            {"unique_id": 2, "first_name": "John", "surname": "Smith"},
            {"unique_id": 3, "first_name": "John", "surname": "Jones"},
            {"unique_id": 4, "first_name": "Mary", "surname": "Jones"},
            {"unique_id": 5, "first_name": "Brian", "surname": "Taylor"},
        ]
    )

    df_2 = pd.DataFrame(
        [
            {"unique_id": 1, "first_name": "John", "surname": "Smith"},
            {"unique_id": 2, "first_name": "John", "surname": "Smith"},
            {"unique_id": 3, "first_name": "John", "surname": "Jones"},
        ]
    )
    settings = {"link_type": "dedupe_only"}
    linker = DuckDBLinker(df_1, settings)

    res = linker._count_num_comparisons_from_blocking_rule_pre_filter_conditions(
        "1=1",
    )
    assert res == 5 * 5

    settings = {"link_type": "dedupe_only"}
    linker = DuckDBLinker(df_1, settings)

    res = linker._count_num_comparisons_from_blocking_rule_pre_filter_conditions(
        "l.first_name = r.first_name OR l.surname = r.surname",
    )
    assert res == 5 * 5

    res = linker._count_num_comparisons_from_blocking_rule_pre_filter_conditions(
        "l.first_name = r.first_name AND levenshtein(l.surname, r.surname) <2",
    )
    assert res == 3 * 3 + 1 * 1 + 1 * 1

    settings = {"link_type": "link_and_dedupe"}
    linker = DuckDBLinker([df_1, df_2], settings)

    res = linker._count_num_comparisons_from_blocking_rule_pre_filter_conditions(
        "l.first_name = r.first_name"
    )
    assert res == 6 * 6 + 1 * 1 + 1 * 1

    settings = {"link_type": "link_only"}
    linker = DuckDBLinker([df_1, df_2], settings)

    res = linker._count_num_comparisons_from_blocking_rule_pre_filter_conditions(
        "l.first_name = r.first_name"
    )
    assert res == 3 * 3

    # Test a series of blocking rules with different edge cases.
    # Assert that the naive methodology gives the same result as the new methodlogy

    df = pd.read_csv("./tests/datasets/fake_1000_from_splink_demos.csv")

    blocking_rules = [
        "l.first_name = r.first_name",
        "l.first_name = r.first_name AND l.surname = r.surname",
        "substr(l.first_name,2,3) = substr(r.first_name,3,4)",
        "substr(l.first_name,1,1) = substr(r.surname,1,1) and l.dob = r.dob",
        "l.first_name = r.first_name and levenshtein(l.dob, r.dob) > -1",
        "l.dob = r.dob and substr(l.first_name,2,3) = substr(r.first_name,3,4)",
    ]

    sql_template = """
    select count(*)
    from df as l
    inner join df as r
    on {blocking_rule}
    """

    results = {}
    for br in blocking_rules:
        sql = sql_template.format(blocking_rule=br)
        res = duckdb.sql(sql).df()
        results[br] = {"count_from_join_dedupe_only": res.iloc[0][0]}

    linker = DuckDBLinker(df, {"link_type": "dedupe_only"})
    for br in blocking_rules:
        c = linker._count_num_comparisons_from_blocking_rule_pre_filter_conditions(br)
        results[br]["count_from_efficient_fn_dedupe_only"] = c

    for br in blocking_rules:
        assert (
            results[br]["count_from_join_dedupe_only"]
            == results[br]["count_from_efficient_fn_dedupe_only"]
        )

    # Link only
    df_l = df.iloc[::2].copy()  # even-indexed rows (starting from 0)
    df_r = df.iloc[1::2].copy()  # odd-indexed rows (starting from 1)

    sql_template = """
    select count(*)
    from df_l as l
    inner join df_r as r
    on {blocking_rule}
    """

    results = {}
    for br in blocking_rules:
        sql = sql_template.format(blocking_rule=br)
        res = duckdb.sql(sql).df()
        results[br] = {"count_from_join_link_only": res.iloc[0][0]}

    linker = DuckDBLinker([df_l, df_r], {"link_type": "link_only"})
    for br in blocking_rules:
        c = linker._count_num_comparisons_from_blocking_rule_pre_filter_conditions(br)
        results[br]["count_from_efficient_fn_link_only"] = c

    for br in blocking_rules:
        assert (
            results[br]["count_from_join_link_only"]
            == results[br]["count_from_efficient_fn_link_only"]
        )


def test_blocking_rule_accepts_different_dialects():
    br = "l.first_name = r.first_name"
    br = BlockingRule(br, sqlglot_dialect="spark")
    assert br._equi_join_conditions == [("first_name", "first_name")]

    br = "l.`hi THERE` = r.`hi THERE`"
    br = BlockingRule(br, sqlglot_dialect="spark")
<<<<<<< HEAD
    assert br._equi_join_conditions == [("`hi THERE`", "`hi THERE`")]
=======
    assert br._join_conditions == [("`hi THERE`", "`hi THERE`")]


@mark_with_dialects_excluding()
def test_cumulative_br_funs(test_helpers, dialect):
    helper = test_helpers[dialect]
    Linker = helper.Linker
    brl = helper.brl
    df = helper.load_frame_from_csv("./tests/datasets/fake_1000_from_splink_demos.csv")

    linker = Linker(df, get_settings_dict(), **helper.extra_linker_args())
    linker.cumulative_comparisons_from_blocking_rules_records()
    linker.cumulative_comparisons_from_blocking_rules_records(
        [
            "l.first_name = r.first_name",
            brl.exact_match_rule("surname"),
        ]
    )

    linker.cumulative_num_comparisons_from_blocking_rules_chart(
        [
            "l.first_name = r.first_name",
            brl.exact_match_rule("surname"),
        ]
    )

    assert (
        linker.count_num_comparisons_from_blocking_rule(brl.exact_match_rule("surname"))
        == 3167
    )
>>>>>>> 31d4d0ec
<|MERGE_RESOLUTION|>--- conflicted
+++ resolved
@@ -355,10 +355,8 @@
 
     br = "l.`hi THERE` = r.`hi THERE`"
     br = BlockingRule(br, sqlglot_dialect="spark")
-<<<<<<< HEAD
+
     assert br._equi_join_conditions == [("`hi THERE`", "`hi THERE`")]
-=======
-    assert br._join_conditions == [("`hi THERE`", "`hi THERE`")]
 
 
 @mark_with_dialects_excluding()
@@ -387,5 +385,4 @@
     assert (
         linker.count_num_comparisons_from_blocking_rule(brl.exact_match_rule("surname"))
         == 3167
-    )
->>>>>>> 31d4d0ec
+    )