--- conflicted
+++ resolved
@@ -93,26 +93,18 @@
         - Febrl4 link-only: "demos/example_febrl4.ipynb"
       - PySpark:
         - Deduplication using Pyspark: "demos/example_simple_pyspark.ipynb"
-<<<<<<< HEAD
-  - Topic Guide:
+  - Topic Guides:
       - Record Linkage Theory:
         - Why do we need record linkage?: "topic_guides/record_linkage.md"
         - Probabilistic vs Deterministic linkage: "topic_guides/probabilistic_vs_deterministic.md"
         - The Fellegi-Sunter Model: "topic_guides/fellegi_sunter.md"
-      - Splink's SQL backends - Spark, DuckDB etc: "topic_guides/backends.md"
-      - Link type - linking vs deduping: "topic_guides/link_type.md"
-      - Retrieving and querying Splink results: "topic_guides/querying_splink_results.md"
-      - Data Preparation:
-        - Feature Engineering: "topic_guides/feature_engineering.md"
-=======
-  - Topic Guides:
       - Linkage Models in Splink:
         - Splink's SQL backends - Spark, DuckDB etc: "topic_guides/backends.md"
         - Link type - linking vs deduping: "topic_guides/link_type.md"
         - Defining Splink models: "topic_guides/settings.md"
         - Retrieving and querying Splink results: "topic_guides/querying_splink_results.md"
-      - Feature Engineering: "topic_guides/feature_engineering.md"
->>>>>>> 97abbc52
+      - Data Preparation:
+        - Feature Engineering: "topic_guides/feature_engineering.md"
       - Comparing Records:
         - Defining and customising comparisons: "topic_guides/customising_comparisons.ipynb"
         - Out-of-the-box comparisons: "topic_guides/comparison_templates.ipynb"
