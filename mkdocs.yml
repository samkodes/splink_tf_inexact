site_name: Splink
use_directory_urls: false
repo_url: https://github.com/moj-analytical-services/splink
edit_uri: edit/master/docs/
theme:
  icon:
    repo: fontawesome/brands/github
  name: "material"
  features:
    - content.code.annotate
    - content.code.copy
    - content.tabs.link
    - content.tooltips
    - header.autohide
    - search.highlight
    - search.share
    - search.suggest
    - navigation.indexes
    - navigation.indexes
    - navigation.footer
    - content.action.edit
    - navigation.tabs
    - navigation.tabs.sticky
    - navigation.top
    - toc.follow
    - navigation.prune
  logo: "img/favicon.ico"
  favicon: "img/favicon.ico"
  palette:
    - scheme: default
      primary: indigo
      accent: indigo
      toggle:
        icon: material/toggle-switch
        name: Switch to dark mode
    - scheme: slate
      primary: purple
      accent: red
      toggle:
        icon: material/toggle-switch-off-outline
        name: Switch to light mode
  custom_dir: docs/overrides
plugins:
  - search
  - semiliterate
  - mknotebooks
  - tags
  - mkdocstrings:
      default_handler: python
      handlers:
        python:
          rendering:
            show_source: false
      custom_templates: templates
  - git-revision-date-localized:
      enable_creation_date: true
      type: timeago
      fallback_to_build_date: true
markdown_extensions:
  - abbr
  - attr_list
  - meta
  - admonition
  - pymdownx.details
  - pymdownx.arithmatex:
      generic: true
  - pymdownx.superfences:
      custom_fences:
        - name: mermaid
          class: mermaid
          format: !!python/name:pymdownx.superfences.fence_code_format
  - pymdownx.snippets:
      auto_append:
        - includes/abbreviations.md
  - pymdownx.tabbed:
      alternate_style: true
  - toc:
      permalink: True
      toc_depth: 3
  - pymdownx.emoji:
      emoji_index: !!python/name:materialx.emoji.twemoji
      emoji_generator: !!python/name:materialx.emoji.to_svg
  - footnotes
nav:
  - Home: "index.md"
  - Getting Started: "getting_started.md"
  - Tutorial:
      - Introduction: "demos/tutorials/00_Tutorial_Introduction.ipynb"
      - 1. Data prep prerequisites: "demos/tutorials/01_Prerequisites.ipynb"
      - 2. Exploratory analysis: "demos/tutorials/02_Exploratory_analysis.ipynb"
      - 3. Blocking: "demos/tutorials/03_Blocking.ipynb"
      - 4. Estimating model parameters: "demos/tutorials/04_Estimating_model_parameters.ipynb"
      - 5. Predicting results: "demos/tutorials/05_Predicting_results.ipynb"
      - 6. Visualising predictions: "demos/tutorials/06_Visualising_predictions.ipynb"
      - 7. Quality assurance: "demos/tutorials/07_Quality_assurance.ipynb"
  - Examples:
      - Introduction: "examples_index.md"
      - DuckDB:
        - Deduplicate 50k rows historical persons: "demos/examples/duckdb/deduplicate_50k_synthetic.ipynb"
        - Linking financial transactions: "demos/examples/duckdb/transactions.ipynb"
        - Linking two tables of persons: "demos/examples/duckdb/link_only.ipynb"
        - Real time record linkage: "demos/examples/duckdb/real_time_record_linkage.ipynb"
        - QA from ground truth column: "demos/examples/duckdb/accuracy_analysis_from_labels_column.ipynb"
        - Estimating m probabilities from labels: "demos/examples/duckdb/pairwise_labels.ipynb"
        - Quick and dirty persons model: "demos/examples/duckdb/quick_and_dirty_persons.ipynb"
        - Deterministic dedupe: "demos/examples/duckdb/deterministic_dedupe.ipynb"
        - Febrl3 Dedupe: "demos/examples/duckdb/febrl3.ipynb"
        - Febrl4 link-only: "demos/examples/duckdb/febrl4.ipynb"
      - PySpark:
        - Deduplication using Pyspark: "demos/examples/spark/deduplicate_1k_synthetic.ipynb"
      - Athena:
        - Deduplicate 50k rows historical persons: "demos/examples/athena/deduplicate_50k_synthetic.ipynb"
      - SQLite:
        - Deduplicate 50k rows historical persons: "demos/examples/sqlite/deduplicate_50k_synthetic.ipynb"
  - Topic Guides:
      - Introduction: "topic_guides/topic_guides_index.md"
      - Record Linkage Theory:
        - Why do we need record linkage?: "topic_guides/theory/record_linkage.md"
        - Probabilistic vs Deterministic linkage: "topic_guides/theory/probabilistic_vs_deterministic.md"
        - The Fellegi-Sunter Model: "topic_guides/theory/fellegi_sunter.md"
      - Linkage Models in Splink:
        - Splink's SQL backends - Spark, DuckDB etc:
          - Backends overview: "topic_guides/backends/backends.md"
          - PostgreSQL: "topic_guides/backends/postgres.md"
        - Link type - linking vs deduping: "topic_guides/splink_fundamentals/link_type.md"
        - Defining Splink models: "topic_guides/splink_fundamentals/settings.md"
        - Retrieving and querying Splink results: "topic_guides/splink_fundamentals/querying_splink_results.md"
      - Data Preparation:
        - Feature Engineering: "topic_guides/data_preparation/feature_engineering.md"
      - Blocking:
        - What are Blocking Rules?: "topic_guides/blocking/blocking_rules.md"
        - Prediction Blocking Rules: "topic_guides/blocking/predictions.md"        
        - Model Training Blocking Rules: "topic_guides/blocking/model_training.md"
        - Computational Performance: "topic_guides/blocking/performance.md"
      - Comparing Records:
        - Defining and customising comparisons: "topic_guides/comparisons/customising_comparisons.ipynb"
        - Out-of-the-box comparisons: "topic_guides/comparisons/comparison_templates.ipynb"
        - Comparing strings:
<<<<<<< HEAD
          - Choosing comparators and thresholds: "topic_guides/choosing_comparators.ipynb"
          - String comparators: "topic_guides/comparators.md"
          - Phonetic transformations: "topic_guides/phonetic.md"
          - Regular Expressions: "topic_guides/regular_expressions.md"
        - Term-Frequency adjustments: "topic_guides/term-frequency.md"
=======
          - Choosing comparators and thresholds: "topic_guides/comparisons/choosing_comparators.ipynb"
          - String comparators: "topic_guides/comparisons/comparators.md"
          - Phonetic transformations: "topic_guides/comparisons/phonetic.md"
        - Term-Frequency adjustments: "topic_guides/comparisons/term-frequency.md"
>>>>>>> 108f49b5
      - Performance:
        - Run times, performance and linking large data: "topic_guides/performance/drivers_of_performance.md"
        - Spark Performance:
            - Optimising Spark performance: "topic_guides/performance/optimising_spark.md"
            - Salting blocking rules: "topic_guides/performance/salting.md"
  - Documentation:
      - Introduction: "documentation_index.md"
      - API:
        - Linker API:
            - Full API: "linker.md"
            - Exploratory analysis: "linkerexp.md"
            - Estimating model parameters: "linkerest.md"
            - Predicting results: "linkerpred.md"
            - Visualisation and quality assurance: "linkerqa.md"
        - Comparisons Library API:
            - Comparison Template Library: "comparison_template_library.md"
            - Comparison Library: "comparison_library.md"
            - Comparison Level Library: "comparison_level_library.md"
            - Comparison Composition: "comparison_level_composition.md"
        - Blocking Rule Library API:
            - Blocking Rule Library: "blocking_rule_library.md"
            - Blocking Rule Composition: "blocking_rule_composition.md"
        - EM Training Session API: "em_training_session.md"
        - SplinkDataFrame API: "SplinkDataFrame.md"
        - Comparisons API:
            - Comparison: "comparison.md"
            - Comparison Level: "comparison_level.md"
      - In-build datasets: "datasets.md"
      - Settings:
        - Settings Dictionary Reference: "settings_dict_guide.md"
        - Interactive Settings Editor: "settingseditor/editor.md"

  - Contributing:
      - Introduction: "dev_guides/dev_guides_index.md"
      - Contributing to Splink:
        - Contributor Guide: "CONTRIBUTING.md"
        - Building a Virtual Environment: "dev_guides/changing_splink/building_env_locally.md"
        - Linting and Formatting: "dev_guides/changing_splink/lint_and_format.md"
        - Testing: "dev_guides/changing_splink/testing.md"
        - Building Docs: "dev_guides/changing_splink/build_docs_locally.md"
        - Releasing a Package Version: "dev_guides/changing_splink/releases.md"
      - How Splink works:
        - Understanding and debugging Splink: "dev_guides/debug_modes.md"
        - Transpilation using sqlglot: "dev_guides/transpilation.md"
        - Performance and caching:
          - Caching and pipelining: "dev_guides/caching.md"
          - Spark caching: "dev_guides/spark_pipelining_and_caching.md"
        - Comparison and comparison level libraries:
          - Creating new comparisons and comparison levels: "dev_guides/comparisons/new_library_comparisons_and_levels.md"
          - Extending existing comparisons and comparison levels: "dev_guides/comparisons/extending_library_comparisons_and_levels.md"
        - User-Defined Functions: "dev_guides/udfs.md"
      

extra_css:
- css/custom.css
extra_javascript:
  - javascripts/mathjax.js
  - https://polyfill.io/v3/polyfill.min.js?features=es6
  - https://cdn.jsdelivr.net/npm/mathjax@3/es5/tex-mml-chtml.js
extra:
  analytics:
    provider: google
    property: G-L6JT8NK528
  social:
    - icon: fontawesome/brands/github
      link: https://github.com/moj-analytical-services/splink
    - icon: fontawesome/brands/python
      link: https://pypi.org/project/splink/
    - icon: fontawesome/solid/chevron-right
      link: https://www.robinlinacre.com/
  new: Recently added

<|MERGE_RESOLUTION|>--- conflicted
+++ resolved
@@ -136,18 +136,11 @@
         - Defining and customising comparisons: "topic_guides/comparisons/customising_comparisons.ipynb"
         - Out-of-the-box comparisons: "topic_guides/comparisons/comparison_templates.ipynb"
         - Comparing strings:
-<<<<<<< HEAD
-          - Choosing comparators and thresholds: "topic_guides/choosing_comparators.ipynb"
-          - String comparators: "topic_guides/comparators.md"
-          - Phonetic transformations: "topic_guides/phonetic.md"
-          - Regular Expressions: "topic_guides/regular_expressions.md"
-        - Term-Frequency adjustments: "topic_guides/term-frequency.md"
-=======
           - Choosing comparators and thresholds: "topic_guides/comparisons/choosing_comparators.ipynb"
           - String comparators: "topic_guides/comparisons/comparators.md"
           - Phonetic transformations: "topic_guides/comparisons/phonetic.md"
+          - Regular Expressions: "topic_guides/regular_expressions.md"
         - Term-Frequency adjustments: "topic_guides/comparisons/term-frequency.md"
->>>>>>> 108f49b5
       - Performance:
         - Run times, performance and linking large data: "topic_guides/performance/drivers_of_performance.md"
         - Spark Performance:
